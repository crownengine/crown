/*
Copyright (c) 2013 Daniele Bartolini, Michele Rossi
Copyright (c) 2012 Daniele Bartolini, Simone Boscaratto

Permission is hereby granted, free of charge, to any person
obtaining a copy of this software and associated documentation
files (the "Software"), to deal in the Software without
restriction, including without limitation the rights to use,
copy, modify, merge, publish, distribute, sublicense, and/or sell
copies of the Software, and to permit persons to whom the
Software is furnished to do so, subject to the following
conditions:

The above copyright notice and this permission notice shall be
included in all copies or substantial portions of the Software.

THE SOFTWARE IS PROVIDED "AS IS", WITHOUT WARRANTY OF ANY KIND,
EXPRESS OR IMPLIED, INCLUDING BUT NOT LIMITED TO THE WARRANTIES
OF MERCHANTABILITY, FITNESS FOR A PARTICULAR PURPOSE AND
NONINFRINGEMENT. IN NO EVENT SHALL THE AUTHORS OR COPYRIGHT
HOLDERS BE LIABLE FOR ANY CLAIM, DAMAGES OR OTHER LIABILITY,
WHETHER IN AN ACTION OF CONTRACT, TORT OR OTHERWISE, ARISING
FROM, OUT OF OR IN CONNECTION WITH THE SOFTWARE OR THE USE OR
OTHER DEALINGS IN THE SOFTWARE.
*/

#include <cstdlib>
#include <unistd.h>

#include "Config.h"
#include "Device.h"
#include "Filesystem.h"
#include "InputManager.h"
#include "Log.h"
#include "OS.h"
#include "Renderer.h"
#include "DebugRenderer.h"
#include "Types.h"
#include "StringUtils.h"
#include "Args.h"
#include "ArchiveBundle.h"
#include "FileBundle.h"
#include "ResourceManager.h"
#include "TextureResource.h"
#include "Keyboard.h"
#include "Mouse.h"
#include "Touch.h"
#include "Accelerometer.h"
#include "OsWindow.h"
#include "JSONParser.h"
#include "DiskFile.h"
#include "Memory.h"
#include "LuaEnvironment.h"
#include "ConsoleServer.h"
<<<<<<< HEAD
#include "AudioRenderer.h"
=======
#include "TextReader.h"
>>>>>>> 27ff636c

namespace crown
{

//-----------------------------------------------------------------------------
Device::Device() :
	m_allocator(m_subsystems_heap, MAX_SUBSYSTEMS_HEAP),

	m_preferred_window_width(1000),
	m_preferred_window_height(625),
	m_preferred_window_fullscreen(0),
	m_preferred_mode(MODE_RELEASE),

	m_quit_after_init(0),

	m_is_init(false),
	m_is_running(false),

	m_frame_count(0),

	m_last_time(0),
	m_current_time(0),
	m_last_delta_time(0.0f),

	m_filesystem(NULL),
	m_input_manager(NULL),
	m_lua_environment(NULL),
	m_renderer(NULL),
	m_debug_renderer(NULL),

	m_resource_manager(NULL),
	m_resource_bundle(NULL),

	m_console_server(NULL)
{
	// Select executable dir by default
	string::strncpy(m_preferred_root_path, os::get_cwd(), MAX_PATH_LENGTH);
}

//-----------------------------------------------------------------------------
Device::~Device()
{
}

//-----------------------------------------------------------------------------
bool Device::init(int argc, char** argv)
{
	if (is_init())
	{
		Log::e("Crown Engine is already initialized.");
		return false;
	}

	parse_command_line(argc, argv);
	check_preferred_settings();

	// Initialize
	Log::i("Initializing Crown Engine %d.%d.%d...", CROWN_VERSION_MAJOR, CROWN_VERSION_MINOR, CROWN_VERSION_MICRO);

	create_filesystem();

	create_resource_manager();

	create_input_manager();

	create_window();

	create_renderer();

	create_debug_renderer();

	create_lua_environment();

	create_console_server();

	create_audio_renderer();

	read_engine_settings();

	Log::i("Crown Engine initialized.");

	Log::i("Initializing Game...");

	// Initialize the game through init game function
	m_lua_environment->game_init();

	m_is_init = true;

	start();

	if (m_quit_after_init == 1)
	{
		shutdown();
	}

	return true;
}

//-----------------------------------------------------------------------------
void Device::shutdown()
{
	if (is_init() == false)
	{
		Log::e("Crown Engine is not initialized.");	
		return;
	}

	// Shutdowns the game
	m_lua_environment->game_shutdown();

	Log::i("Releasing ConsoleServer...");
	if (m_console_server)
	{
		//m_console_server->shutdown();

		CE_DELETE(m_allocator, m_console_server);
	}

	Log::i("Releasing LuaEnvironment...");
	if (m_lua_environment)
	{
		m_lua_environment->shutdown();
		
		CE_DELETE(m_allocator, m_lua_environment);
	}

	Log::i("Releasing InputManager...");
	if (m_input_manager)
	{
		CE_DELETE(m_allocator, m_input_manager);
	}

	Log::i("Releasing DebugRenderer...");
	if (m_debug_renderer)
	{
		CE_DELETE(m_allocator, m_debug_renderer);
	}

	Log::i("Releasing Renderer...");
	if (m_renderer)
	{
		m_renderer->shutdown();

		Renderer::destroy(m_allocator, m_renderer);
	}

	Log::i("Releasing Window...");
	if (m_window)
	{
		CE_DELETE(m_allocator, m_window);
	}

	Log::i("Releasing ResourceManager...");
	if (m_resource_bundle)
	{
		CE_DELETE(m_allocator, m_resource_bundle);
	}

	if (m_resource_manager)
	{
		CE_DELETE(m_allocator, m_resource_manager);
	}

	Log::i("Releasing Filesystem...");
	if (m_filesystem)
	{
		CE_DELETE(m_allocator, m_filesystem);
	}

	m_allocator.clear();

	m_is_init = false;
}

//-----------------------------------------------------------------------------
bool Device::is_init() const
{
	return m_is_init;
}

//-----------------------------------------------------------------------------
Filesystem* Device::filesystem()
{
	return m_filesystem;
}

//-----------------------------------------------------------------------------
ResourceManager* Device::resource_manager()
{
	return m_resource_manager;
}

//-----------------------------------------------------------------------------
InputManager* Device::input_manager()
{
	return m_input_manager;
}

//-----------------------------------------------------------------------------
LuaEnvironment* Device::lua_environment()
{
	return m_lua_environment;
}

//-----------------------------------------------------------------------------
OsWindow* Device::window()
{
	return m_window;
}

//-----------------------------------------------------------------------------
Renderer* Device::renderer()
{
	return m_renderer;
}

//-----------------------------------------------------------------------------
DebugRenderer* Device::debug_renderer()
{
	return m_debug_renderer;
}

//-----------------------------------------------------------------------------
Keyboard* Device::keyboard()
{
	return m_input_manager->keyboard();
}

//-----------------------------------------------------------------------------
Mouse* Device::mouse()
{
	return m_input_manager->mouse();
}

//-----------------------------------------------------------------------------
Touch* Device::touch()
{
	return m_input_manager->touch();
}

//-----------------------------------------------------------------------------
Accelerometer* Device::accelerometer()
{
	return m_input_manager->accelerometer();
}

//-----------------------------------------------------------------------------
ConsoleServer* Device::console_server()
{
	return m_console_server;
}

//-----------------------------------------------------------------------------
AudioRenderer* Device::audio_renderer()
{
	return m_audio_renderer;
}

//-----------------------------------------------------------------------------
void Device::start()
{
	if (is_init() == false)
	{
		Log::e("Cannot start uninitialized engine.");
		return;
	}

	m_is_running = true;

	m_last_time = os::milliseconds();
}

//-----------------------------------------------------------------------------
void Device::stop()
{
	if (is_init() == false)
	{
		Log::e("Cannot stop uninitialized engine.");
		return;
	}

	m_is_running = false;
}

//-----------------------------------------------------------------------------
bool Device::is_running() const
{
	return m_is_running;
}

//-----------------------------------------------------------------------------
uint64_t Device::frame_count() const
{
	return m_frame_count;
}

//-----------------------------------------------------------------------------
float Device::last_delta_time() const
{
	return m_last_delta_time;
}

//-----------------------------------------------------------------------------
void Device::frame()
{
	m_current_time = os::microseconds();
	m_last_delta_time = (m_current_time - m_last_time) / 1000000.0f;
	m_last_time = m_current_time;

	m_resource_manager->poll_resource_loader();

	m_window->frame();
	m_input_manager->frame(frame_count());

	m_lua_environment->game_frame(last_delta_time());

	//m_console_server->execute();

	m_debug_renderer->draw_all();
	m_renderer->frame();

	m_frame_count++;
}

//-----------------------------------------------------------------------------
void Device::reload(ResourceId name)
{
	(void)name;
}

//-----------------------------------------------------------------------------
void Device::create_filesystem()
{
	m_filesystem = CE_NEW(m_allocator, Filesystem)(m_preferred_root_path);

	Log::d("Filesystem created.");
	Log::d("Filesystem root path: %s", m_filesystem->root_path());
}

//-----------------------------------------------------------------------------
void Device::create_resource_manager()
{
	// Select appropriate resource archive
	if (m_preferred_mode == MODE_DEVELOPMENT)
	{
		m_resource_bundle = CE_NEW(m_allocator, FileBundle)(*m_filesystem);
	}
	else
	{
		m_resource_bundle = CE_NEW(m_allocator, ArchiveBundle)(*m_filesystem);
	}

	// Read resource seed
	DiskFile* seed_file = filesystem()->open("seed.ini", FOM_READ);
	TextReader reader(*seed_file);

	char tmp_buf[32];
	reader.read_string(tmp_buf, 32);

	filesystem()->close(seed_file);

	uint32_t seed = string::parse_uint(tmp_buf);

	// Create resource manager
	m_resource_manager = CE_NEW(m_allocator, ResourceManager)(*m_resource_bundle, seed);

	Log::d("Resource manager created.");
	Log::d("Resource seed: %d", m_resource_manager->seed());
}

//-----------------------------------------------------------------------------
void Device::create_input_manager()
{
	// Create input manager
	m_input_manager = CE_NEW(m_allocator, InputManager)();

	Log::d("Input manager created.");
}

//-----------------------------------------------------------------------------
void Device::create_window()
{
	m_window = CE_NEW(m_allocator, OsWindow)(m_preferred_window_width, m_preferred_window_height);

	CE_ASSERT(m_window != NULL, "Unable to create the window");

	m_window->set_title("Crown Game Engine");
	m_window->show();

	Log::d("Window created.");
}

//-----------------------------------------------------------------------------
void Device::create_renderer()
{
	m_renderer = Renderer::create(m_allocator);
	m_renderer->init();

	Log::d("Renderer created.");
}

//-----------------------------------------------------------------------------
void Device::create_debug_renderer()
{
	// Create debug renderer
	m_debug_renderer = CE_NEW(m_allocator, DebugRenderer)(*m_renderer);

	Log::d("Debug renderer created.");
}

//-----------------------------------------------------------------------------
void Device::create_lua_environment()
{
	m_lua_environment = CE_NEW(m_allocator, LuaEnvironment)();
//-----------------------------------------------------------------------------//-----------------------------------------------------------------------------
	m_lua_environment->init();

	Log::d("Lua environment created.");
}

//-----------------------------------------------------------------------------
void Device::create_console_server()
{
	m_console_server = NULL;//CE_NEW(m_allocator, ConsoleServer)();

	//m_console_server->init();

	Log::d("Console server created.");
}

//-----------------------------------------------------------------------------
void Device::create_audio_renderer()
{
	m_audio_renderer = AudioRenderer::create(m_allocator);

	m_audio_renderer->init();

	Log::i("Start Audio Rendering Test...");

	ResourceId rid1 = load("mono.wav");

	m_resource_manager->flush();

	SoundResource* res1 = (SoundResource*)m_resource_manager->data(rid1);

	SoundBufferId bid1 = m_audio_renderer->create_buffer(res1->data(), res1->size(), res1->sample_rate(), res1->channels(), res1->bits_per_sample());


	Vec3 pos(0.0f, 0.0f, -3.0f);
	Vec3 pos1(100.0f, 0.0f, 100.0f);

	Vec3 vel(0.0f, 0.0f, 0.0f);
	Vec3 dir(0.0f, 0.0f, 1.0f);

	Vec3 dir1(1.0f, 0.0f, 1.0f);
	Vec3 dir2(0.0f, 0.0f, -1.0f);


	SoundSourceId sid = m_audio_renderer->create_source(pos, vel, dir, false); 
	SoundSourceId sid1 = m_audio_renderer->create_source(pos1, vel, dir, false); 


	m_audio_renderer->bind_buffer(sid, bid1);
	m_audio_renderer->bind_buffer(sid1, bid1);

	m_audio_renderer->play_source(sid);

	while (m_audio_renderer->source_playing(sid));

	m_audio_renderer->play_source(sid1);


	Log::i("End Audio Rendering Test...");

	Log::d("Audio renderer created");
}

//-----------------------------------------------------------------------------
void Device::parse_command_line(int argc, char** argv)
{
	static ArgsOption options[] = 
	{
		{ "help",             AOA_NO_ARGUMENT,       NULL,        'i' },
		{ "root-path",        AOA_REQUIRED_ARGUMENT, NULL,        'r' },
		{ "width",            AOA_REQUIRED_ARGUMENT, NULL,        'w' },
		{ "height",           AOA_REQUIRED_ARGUMENT, NULL,        'h' },
		{ "fullscreen",       AOA_NO_ARGUMENT,       &m_preferred_window_fullscreen, 1 },
		{ "dev",              AOA_NO_ARGUMENT,       &m_preferred_mode, MODE_DEVELOPMENT },
		{ "quit-after-init",  AOA_NO_ARGUMENT,       &m_quit_after_init, 1 },
		{ NULL, 0, NULL, 0 }
	};

	Args args(argc, argv, "", options);

	int32_t opt;

	while ((opt = args.getopt()) != -1)
	{
		switch (opt)
		{
			case 0:
			{
				break;
			}
			// Root path
			case 'r':
			{
				string::strncpy(m_preferred_root_path, args.optarg(), MAX_PATH_LENGTH);
				break;
			}
			// Window width
			case 'w':
			{
				m_preferred_window_width = atoi(args.optarg());
				break;
			}
			// Window height
			case 'h':
			{
				m_preferred_window_height = atoi(args.optarg());
				break;
			}
			case 'i':
			case '?':
			default:
			{
				print_help_message();
				exit(EXIT_FAILURE);
			}
		}
	}
}

//-----------------------------------------------------------------------------
void Device::check_preferred_settings()
{
	if (!os::is_absolute_path(m_preferred_root_path))
	{
		Log::e("The root path must be absolute.");
		exit(EXIT_FAILURE);
	}

	if (m_preferred_window_width == 0 || m_preferred_window_height == 0)
	{
		Log::e("Window width and height must be greater than zero.");
		exit(EXIT_FAILURE);
	}
}

//-----------------------------------------------------------------------------
void Device::read_engine_settings()
{
}

//-----------------------------------------------------------------------------
void Device::print_help_message()
{
	os::printf(
	"Usage: crown [options]\n"
	"Options:\n\n"

	"All of the following options take precedence over\n"
	"environment variables and configuration files.\n\n"

	"  --help                Show this help.\n"
	"  --root-path <path>    Use <path> as the filesystem root path.\n"
	"  --width <width>       Set the <width> of the render window.\n"
	"  --height <width>      Set the <height> of the render window.\n"
	"  --fullscreen          Start in fullscreen.\n"
	"  --dev                 Run the engine in development mode\n"
	"  --quit-after-init     Quit the engine immediately after the\n"
	"                        initialization. Used only for debugging.\n");
}

Device g_device;
Device* device()
{
	return &g_device;
}

} // namespace crown
<|MERGE_RESOLUTION|>--- conflicted
+++ resolved
@@ -52,11 +52,8 @@
 #include "Memory.h"
 #include "LuaEnvironment.h"
 #include "ConsoleServer.h"
-<<<<<<< HEAD
 #include "AudioRenderer.h"
-=======
 #include "TextReader.h"
->>>>>>> 27ff636c
 
 namespace crown
 {
@@ -493,43 +490,6 @@
 	m_audio_renderer = AudioRenderer::create(m_allocator);
 
 	m_audio_renderer->init();
-
-	Log::i("Start Audio Rendering Test...");
-
-	ResourceId rid1 = load("mono.wav");
-
-	m_resource_manager->flush();
-
-	SoundResource* res1 = (SoundResource*)m_resource_manager->data(rid1);
-
-	SoundBufferId bid1 = m_audio_renderer->create_buffer(res1->data(), res1->size(), res1->sample_rate(), res1->channels(), res1->bits_per_sample());
-
-
-	Vec3 pos(0.0f, 0.0f, -3.0f);
-	Vec3 pos1(100.0f, 0.0f, 100.0f);
-
-	Vec3 vel(0.0f, 0.0f, 0.0f);
-	Vec3 dir(0.0f, 0.0f, 1.0f);
-
-	Vec3 dir1(1.0f, 0.0f, 1.0f);
-	Vec3 dir2(0.0f, 0.0f, -1.0f);
-
-
-	SoundSourceId sid = m_audio_renderer->create_source(pos, vel, dir, false); 
-	SoundSourceId sid1 = m_audio_renderer->create_source(pos1, vel, dir, false); 
-
-
-	m_audio_renderer->bind_buffer(sid, bid1);
-	m_audio_renderer->bind_buffer(sid1, bid1);
-
-	m_audio_renderer->play_source(sid);
-
-	while (m_audio_renderer->source_playing(sid));
-
-	m_audio_renderer->play_source(sid1);
-
-
-	Log::i("End Audio Rendering Test...");
 
 	Log::d("Audio renderer created");
 }
