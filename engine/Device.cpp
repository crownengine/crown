/*
Copyright (c) 2013 Daniele Bartolini, Michele Rossi
Copyright (c) 2012 Daniele Bartolini, Simone Boscaratto

Permission is hereby granted, free of charge, to any person
obtaining a copy of this software and associated documentation
files (the "Software"), to deal in the Software without
restriction, including without limitation the rights to use,
copy, modify, merge, publish, distribute, sublicense, and/or sell
copies of the Software, and to permit persons to whom the
Software is furnished to do so, subject to the following
conditions:

The above copyright notice and this permission notice shall be
included in all copies or substantial portions of the Software.

THE SOFTWARE IS PROVIDED "AS IS", WITHOUT WARRANTY OF ANY KIND,
EXPRESS OR IMPLIED, INCLUDING BUT NOT LIMITED TO THE WARRANTIES
OF MERCHANTABILITY, FITNESS FOR A PARTICULAR PURPOSE AND
NONINFRINGEMENT. IN NO EVENT SHALL THE AUTHORS OR COPYRIGHT
HOLDERS BE LIABLE FOR ANY CLAIM, DAMAGES OR OTHER LIABILITY,
WHETHER IN AN ACTION OF CONTRACT, TORT OR OTHERWISE, ARISING
FROM, OUT OF OR IN CONNECTION WITH THE SOFTWARE OR THE USE OR
OTHER DEALINGS IN THE SOFTWARE.
OTHER DEALINGS IN THE SOFTWARE.
*/

#include <cstdlib>
#include <unistd.h>

#include "Config.h"
#include "Device.h"
#include "Accelerometer.h"
#include "Args.h"
#include "ConsoleServer.h"
#include "DebugRenderer.h"
#include "DiskFile.h"
#include "DiskFilesystem.h"
#include "JSONParser.h"
#include "Keyboard.h"
#include "Log.h"
#include "LuaEnvironment.h"
#include "Memory.h"
#include "Mouse.h"
#include "OS.h"
#include "OsWindow.h"
#include "Renderer.h"
#include "ResourceManager.h"
#include "StringSetting.h"
#include "StringUtils.h"
#include "TextReader.h"
#include "Touch.h"
#include "Types.h"
#include "Bundle.h"
#include "TempAllocator.h"
#include "ResourcePackage.h"
<<<<<<< HEAD
#include "EventBuffer.h"
#include "SoundRenderer.h"
=======
>>>>>>> cff82720

#if defined(LINUX) || defined(WINDOWS)
	#include "BundleCompiler.h"
#endif

#if defined(ANDROID)
	#include "ApkFilesystem.h"
#endif

#define MAX_SUBSYSTEMS_HEAP 16 * 1024 * 1024

namespace crown
{
//-----------------------------------------------------------------------------
Device::Device() : 
	m_allocator(default_allocator(), MAX_SUBSYSTEMS_HEAP),
	m_is_init(false),
	m_is_running(false),
	m_is_paused(false),
	m_is_really_paused(false),

	m_frame_count(0),

	m_last_time(0),
	m_current_time(0),
	m_last_delta_time(0.0f),
	m_time_since_start(0.0),

	m_filesystem(NULL),
	m_lua_environment(NULL),
	m_renderer(NULL),
	m_debug_renderer(NULL),
	m_sound_renderer(NULL),

	m_bundle_compiler(NULL),
	m_resource_manager(NULL),
	m_resource_bundle(NULL),

<<<<<<< HEAD
	m_console_server(NULL)
=======
	m_renderer_init_request(false)
>>>>>>> cff82720
{
	// Bundle dir is current dir by default.
	string::strncpy(m_bundle_dir, os::get_cwd(), MAX_PATH_LENGTH);
	string::strncpy(m_source_dir, "", MAX_PATH_LENGTH);
	string::strncpy(m_boot_file, "lua/game", MAX_PATH_LENGTH);
}

//-----------------------------------------------------------------------------
Device::~Device()
{
}

//-----------------------------------------------------------------------------
void Device::init()
{
	// Initialize
	Log::i("Initializing Crown Engine %d.%d.%d...", CROWN_VERSION_MAJOR, CROWN_VERSION_MINOR, CROWN_VERSION_MICRO);

	// Default bundle filesystem
	#if defined (LINUX) || defined(WINDOWS)
		m_filesystem = CE_NEW(m_allocator, DiskFilesystem)(m_bundle_dir);
	#elif defined(ANDROID)
		m_filesystem = CE_NEW(m_allocator, ApkFilesystem)();
	#endif
	Log::d("Filesystem created.");

	// Read settings from crown.config
	read_engine_settings();

	m_resource_bundle = Bundle::create(m_allocator, *m_filesystem);

	// Create resource manager
	m_resource_manager = CE_NEW(m_allocator, ResourceManager)(*m_resource_bundle, 0);
	Log::d("Resource manager created.");
	Log::d("Resource seed: %d", m_resource_manager->seed());

	// Create window
	m_window = CE_NEW(m_allocator, OsWindow);

	// Create input devices
	m_keyboard = CE_NEW(m_allocator, Keyboard);
	m_mouse = CE_NEW(m_allocator, Mouse);
	m_touch = CE_NEW(m_allocator, Touch);

	// Create renderer
	m_renderer = CE_NEW(m_allocator, Renderer)(m_allocator);
	m_renderer->init();
	Log::d("Renderer created.");

	// Create debug renderer
	m_debug_renderer = CE_NEW(m_allocator, DebugRenderer)(*m_renderer);
	Log::d("Debug renderer created.");

	m_lua_environment = CE_NEW(m_allocator, LuaEnvironment)();
	m_lua_environment->init();
	Log::d("Lua environment created.");

	m_sound_renderer = CE_NEW(m_allocator, SoundRenderer)(m_allocator);
	m_sound_renderer->init();
	Log::d("SoundRenderer created.");

	ResourceId id = m_resource_manager->load("sound", "sounds/mono1");
	m_resource_manager->flush();

	SoundResource* res = (SoundResource*)m_resource_manager->data(id);

	SoundId sound = m_sound_renderer->create_sound(res);
	m_sound_renderer->set_sound_loop(sound, true);

	m_sound_renderer->play_sound(sound);

	Log::i("Crown Engine initialized.");
	Log::i("Initializing Game...");

	m_is_init = true;
	start();

	// Execute lua boot file
	if (m_lua_environment->load_and_execute(m_boot_file))
	{
		if (!m_lua_environment->call_global("init", 0))
		{
			pause();
		}
	}
	else
	{
		pause();
	}

	Log::d("Total allocated size: %llu", m_allocator.allocated_size());
}

//-----------------------------------------------------------------------------
void Device::shutdown()
{
	CE_ASSERT(is_init(), "Engine is not initialized");

	// Shutdowns the game
	m_lua_environment->call_global("shutdown", 0);

<<<<<<< HEAD

	Log::i("Releasing ConsoleServer...");
	if (m_console_server)
	{
		//m_console_server->shutdown();

		CE_DELETE(m_allocator, m_console_server);
	}

	Log::d("Releasing SoundRenderer...");
	if (m_sound_renderer)
	{
		m_sound_renderer->shutdown();

		CE_DELETE(m_allocator, m_sound_renderer);
	}

=======
>>>>>>> cff82720
	Log::i("Releasing LuaEnvironment...");
	if (m_lua_environment)
	{
		m_lua_environment->shutdown();
		
		CE_DELETE(m_allocator, m_lua_environment);
	}

	Log::i("Releasing Input Devices...");
	CE_DELETE(m_allocator, m_touch);
	CE_DELETE(m_allocator, m_mouse);
	CE_DELETE(m_allocator, m_keyboard);

	Log::i("Releasing DebugRenderer...");
	if (m_debug_renderer)
	{
		CE_DELETE(m_allocator, m_debug_renderer);
	}

	Log::i("Releasing Renderer...");
	if (m_renderer)
	{
		m_renderer->shutdown();
		CE_DELETE(m_allocator, m_renderer);
	}

	Log::i("Releasing ResourceManager...");
	if (m_resource_manager)
	{
		CE_DELETE(m_allocator, m_resource_manager);
	}

	if (m_resource_bundle)
	{
		Bundle::destroy(m_allocator, m_resource_bundle);
	}

	Log::i("Releasing Filesystem...");
	if (m_filesystem)
	{
		CE_DELETE(m_allocator, m_filesystem);
	}

	m_allocator.clear();
	m_is_init = false;
}

//-----------------------------------------------------------------------------
bool Device::is_init() const
{
	return m_is_init;
}

//-----------------------------------------------------------------------------
bool Device::is_paused() const
{
	return m_is_paused;
}

//-----------------------------------------------------------------------------
Filesystem* Device::filesystem()
{
	return m_filesystem;
}

//-----------------------------------------------------------------------------
ResourceManager* Device::resource_manager()
{
	return m_resource_manager;
}

//-----------------------------------------------------------------------------
LuaEnvironment* Device::lua_environment()
{
	return m_lua_environment;
}

//-----------------------------------------------------------------------------
OsWindow* Device::window()
{
	return m_window;
}

//-----------------------------------------------------------------------------
Renderer* Device::renderer()
{
	return m_renderer;
}

//-----------------------------------------------------------------------------
DebugRenderer* Device::debug_renderer()
{
	return m_debug_renderer;
}

//-----------------------------------------------------------------------------
SoundRenderer* Device::sound_renderer()
{
	return m_sound_renderer;
}

//-----------------------------------------------------------------------------
Keyboard* Device::keyboard()
{
	return m_keyboard;
}

//-----------------------------------------------------------------------------
Mouse* Device::mouse()
{
	return m_mouse;
}

//-----------------------------------------------------------------------------
Touch* Device::touch()
{
	return m_touch;
}

//-----------------------------------------------------------------------------
Accelerometer* Device::accelerometer()
{
	return NULL;
}

<<<<<<< HEAD
//-----------------------------------------------------------------------------
ConsoleServer* Device::console_server()
{
	return m_console_server;
}

=======
>>>>>>> cff82720
//-----------------------------------------------------------------------------
void Device::start()
{
	CE_ASSERT(m_is_init, "Cannot start uninitialized engine.");

	m_is_running = true;
	m_last_time = os::milliseconds();
}

//-----------------------------------------------------------------------------
void Device::stop()
{
	CE_ASSERT(m_is_init, "Cannot stop uninitialized engine.");

	m_is_running = false;
}

//-----------------------------------------------------------------------------
void Device::pause()
{
	m_is_paused = true;
}

//-----------------------------------------------------------------------------
void Device::unpause()
{
	m_is_paused = false;
}

//-----------------------------------------------------------------------------
bool Device::is_running() const
{
	return m_is_running;
}

//-----------------------------------------------------------------------------
uint64_t Device::frame_count() const
{
	return m_frame_count;
}

//-----------------------------------------------------------------------------
float Device::last_delta_time() const
{
	return m_last_delta_time;
}

//-----------------------------------------------------------------------------
double Device::time_since_start() const
{
	return m_time_since_start;
}

//-----------------------------------------------------------------------------
void Device::frame()
{
	m_current_time = os::microseconds();
	m_last_delta_time = (m_current_time - m_last_time) / 1000000.0f;
	m_last_time = m_current_time;
	m_time_since_start += m_last_delta_time;

	if (!m_is_paused)
	{
		m_resource_manager->poll_resource_loader();

		m_renderer->set_layer_clear(0, CLEAR_COLOR | CLEAR_DEPTH, Color4::LIGHTBLUE, 1.0f);
		m_renderer->commit(0);

		if (!m_lua_environment->call_global("frame", 1, ARGUMENT_FLOAT, last_delta_time()))
		{
			pause();
		}

		m_renderer->frame();

<<<<<<< HEAD
		m_sound_renderer->frame();
	}

	os_event_buffer()->clear();

=======
>>>>>>> cff82720
	m_frame_count++;
}

//-----------------------------------------------------------------------------
ResourcePackage* Device::create_resource_package(const char* name)
{
	CE_ASSERT_NOT_NULL(name);

	ResourceId package_id = m_resource_manager->load("package", name);
	m_resource_manager->flush();

	PackageResource* package_res = (PackageResource*) m_resource_manager->data(package_id);
	ResourcePackage* package = CE_NEW(default_allocator(), ResourcePackage)(*m_resource_manager, package_id, package_res);

	return package;
}

//-----------------------------------------------------------------------------
void Device::destroy_resource_package(ResourcePackage* package)
{
	CE_ASSERT_NOT_NULL(package);

	m_resource_manager->unload(package->resource_id());
	CE_DELETE(default_allocator(), package);
}

//-----------------------------------------------------------------------------
void Device::compile(const char* , const char* , const char* )
{
}

//-----------------------------------------------------------------------------
void Device::reload(ResourceId name)
{
	(void)name;
}

//-----------------------------------------------------------------------------
void Device::read_engine_settings()
{
	// // Check crown.config existance
	// CE_ASSERT(m_filesystem->is_file("crown.config"), "Unable to open crown.config");

	// // Copy crown config in a buffer
	// TempAllocator4096 allocator;

	// File* config_file = m_filesystem->open("crown.config", FOM_READ);

	// char* json_string = (char*)allocator.allocate(config_file->size());

	// config_file->read(json_string, config_file->size());

	// m_filesystem->close(config_file);

	// // Parse crown.config
	// JSONParser parser(json_string);

	// JSONElement root = parser.root();

	// // Boot
	// if (root.has_key("boot"))
	// {
	// 	const char* boot = root.key("boot").string_value();
	// 	const size_t boot_length = string::strlen(boot) + 1;

	// 	string::strncpy(m_boot_file, boot, boot_length);
	// }
	// // Window width
	// if (root.has_key("window_width"))
	// {
	// 	m_preferred_window_width = root.key("window_width").int_value();
	// }
	// // Window height
	// if (root.has_key("window_height"))
	// {
	// 	m_preferred_window_height = root.key("window_height").int_value();
	// }

	// allocator.deallocate(json_string);

	// Log::i("Configuration set");
}

static Device* g_device;
void set_device(Device* device)
{
	g_device = device;
}

Device* device()
{
	return g_device;
}

} // namespace crown<|MERGE_RESOLUTION|>--- conflicted
+++ resolved
@@ -54,11 +54,8 @@
 #include "Bundle.h"
 #include "TempAllocator.h"
 #include "ResourcePackage.h"
-<<<<<<< HEAD
-#include "EventBuffer.h"
 #include "SoundRenderer.h"
-=======
->>>>>>> cff82720
+
 
 #if defined(LINUX) || defined(WINDOWS)
 	#include "BundleCompiler.h"
@@ -95,13 +92,7 @@
 
 	m_bundle_compiler(NULL),
 	m_resource_manager(NULL),
-	m_resource_bundle(NULL),
-
-<<<<<<< HEAD
-	m_console_server(NULL)
-=======
-	m_renderer_init_request(false)
->>>>>>> cff82720
+	m_resource_bundle(NULL)
 {
 	// Bundle dir is current dir by default.
 	string::strncpy(m_bundle_dir, os::get_cwd(), MAX_PATH_LENGTH);
@@ -203,15 +194,6 @@
 	// Shutdowns the game
 	m_lua_environment->call_global("shutdown", 0);
 
-<<<<<<< HEAD
-
-	Log::i("Releasing ConsoleServer...");
-	if (m_console_server)
-	{
-		//m_console_server->shutdown();
-
-		CE_DELETE(m_allocator, m_console_server);
-	}
 
 	Log::d("Releasing SoundRenderer...");
 	if (m_sound_renderer)
@@ -221,8 +203,6 @@
 		CE_DELETE(m_allocator, m_sound_renderer);
 	}
 
-=======
->>>>>>> cff82720
 	Log::i("Releasing LuaEnvironment...");
 	if (m_lua_environment)
 	{
@@ -348,15 +328,6 @@
 	return NULL;
 }
 
-<<<<<<< HEAD
-//-----------------------------------------------------------------------------
-ConsoleServer* Device::console_server()
-{
-	return m_console_server;
-}
-
-=======
->>>>>>> cff82720
 //-----------------------------------------------------------------------------
 void Device::start()
 {
@@ -432,14 +403,9 @@
 
 		m_renderer->frame();
 
-<<<<<<< HEAD
 		m_sound_renderer->frame();
 	}
 
-	os_event_buffer()->clear();
-
-=======
->>>>>>> cff82720
 	m_frame_count++;
 }
 
