/*
Copyright (c) 2013 Daniele Bartolini, Michele Rossi
Copyright (c) 2012 Daniele Bartolini, Simone Boscaratto

Permission is hereby granted, free of charge, to any person
obtaining a copy of this software and associated documentation
files (the "Software"), to deal in the Software without
restriction, including without limitation the rights to use,
copy, modify, merge, publish, distribute, sublicense, and/or sell
copies of the Software, and to permit persons to whom the
Software is furnished to do so, subject to the following
conditions:

The above copyright notice and this permission notice shall be
included in all copies or substantial portions of the Software.

THE SOFTWARE IS PROVIDED "AS IS", WITHOUT WARRANTY OF ANY KIND,
EXPRESS OR IMPLIED, INCLUDING BUT NOT LIMITED TO THE WARRANTIES
OF MERCHANTABILITY, FITNESS FOR A PARTICULAR PURPOSE AND
NONINFRINGEMENT. IN NO EVENT SHALL THE AUTHORS OR COPYRIGHT
HOLDERS BE LIABLE FOR ANY CLAIM, DAMAGES OR OTHER LIABILITY,
WHETHER IN AN ACTION OF CONTRACT, TORT OR OTHERWISE, ARISING
FROM, OUT OF OR IN CONNECTION WITH THE SOFTWARE OR THE USE OR
OTHER DEALINGS IN THE SOFTWARE.
*/

#pragma once

#include "Types.h"
#include "Config.h"
#include "OS.h"
#include "LinearAllocator.h"
#include "Resource.h"
#include "DiskMountPoint.h"

#ifdef ANDROID
#include "AndroidMountPoint.h"
#endif

#define MAX_SUBSYSTEMS_HEAP 1024 * 1024

namespace crown
{

class Filesystem;
class ResourceManager;
class OsWindow;
class Bundle;
class Renderer;
class DebugRenderer;
class InputManager;
class Keyboard;
class Mouse;
class Touch;
class Accelerometer;
class LuaEnvironment;
class ConsoleServer;
class AudioRenderer;

/// The Engine.
/// It is the place where to look for accessing all of
/// the engine subsystems and related stuff.
class CE_EXPORT Device
{
public:

							Device();
							~Device();

	/// Initializes the engine allowing to pass command line
	/// parameters to configure some parameters.
	bool					init(int argc, char** argv);

	/// Shutdowns the engine freeing all the allocated resources
	void					shutdown();

	/// Returns wheter the engine is running (i.e. it is actually
	/// doing work).
	bool					is_running() const;

	/// Returns whether the engine is correctly initialized
	bool					is_init() const;

	/// Return the number of frames rendered from the first
	/// call to Device::start()
	uint64_t				frame_count() const;

	/// Returns the time in milliseconds needed to render
	/// the last frame
	float					last_delta_time() const;

	/// Forces the engine to actually start doing work.
	void					start();

	/// Forces the engine to stop all the work it is doing
	/// and normally terminates the program.
	void					stop();

	/// Updates all the subsystems
	void					frame();

	void					reload(ResourceId name);

	Filesystem*				filesystem();
	ResourceManager*		resource_manager();
	InputManager*			input_manager();
	LuaEnvironment*			lua_environment();

	OsWindow*				window();
	Renderer*				renderer();
	DebugRenderer*			debug_renderer();

	Keyboard*				keyboard();
	Mouse*					mouse();
	Touch*					touch();
	Accelerometer*			accelerometer();

	ConsoleServer*			console_server();

	AudioRenderer*			audio_renderer();

private:

	void					create_filesystem();
	void					create_resource_manager();
	void					create_input_manager();
	void 					create_lua_environment();

	void					create_window();
	void					create_renderer();
	void					create_debug_renderer();

	void					create_console_server();

	void					create_audio_renderer();

	void					parse_command_line(int argc, char** argv);
	void					check_preferred_settings();
	void					read_engine_settings();
	void					print_help_message();

private:

	// Used to allocate all subsystems
	uint8_t					m_subsystems_heap[MAX_SUBSYSTEMS_HEAP];
	LinearAllocator			m_allocator;

	// Preferred settings from command line
	int32_t					m_preferred_window_width;
	int32_t					m_preferred_window_height;
	int32_t					m_preferred_window_fullscreen;
	int32_t					m_preferred_mode;
	char					m_preferred_root_path[MAX_PATH_LENGTH];

	int32_t					m_quit_after_init;

	bool					m_is_init		: 1;
	bool					m_is_running	: 1;

	uint64_t				m_frame_count;

	uint64_t				m_last_time;
	uint64_t				m_current_time;
	float					m_last_delta_time;

	// Public subsystems
	Filesystem*				m_filesystem;

	OsWindow*				m_window;
	InputManager*			m_input_manager;
	LuaEnvironment*			m_lua_environment;
	Renderer*				m_renderer;
	DebugRenderer*			m_debug_renderer;

	// Private subsystems
	ResourceManager*		m_resource_manager;
	Bundle*					m_resource_bundle;

	// Debug subsystems
	ConsoleServer*			m_console_server;

<<<<<<< HEAD
	// Test subsystems
	AudioRenderer*			m_audio_renderer;
=======
	#ifdef ANDROID
	AndroidMountPoint		m_root_mountpoint;
	#else
	DiskMountPoint			m_root_mountpoint;
	#endif

	// TODO set default StringSetting for default_mountpoint
>>>>>>> d51831de

private:

	enum
	{
		MODE_RELEASE,
		MODE_DEVELOPMENT
	};

	// Disable copying
	Device(const Device&);
	Device& operator=(const Device&);
};

CE_EXPORT Device* device();

} // namespace crown
<|MERGE_RESOLUTION|>--- conflicted
+++ resolved
@@ -179,19 +179,14 @@
 	// Debug subsystems
 	ConsoleServer*			m_console_server;
 
-<<<<<<< HEAD
-	// Test subsystems
 	AudioRenderer*			m_audio_renderer;
-=======
+
 	#ifdef ANDROID
 	AndroidMountPoint		m_root_mountpoint;
 	#else
 	DiskMountPoint			m_root_mountpoint;
 	#endif
 
-	// TODO set default StringSetting for default_mountpoint
->>>>>>> d51831de
-
 private:
 
 	enum
