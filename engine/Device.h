/*
Copyright (c) 2013 Daniele Bartolini, Michele Rossi
Copyright (c) 2012 Daniele Bartolini, Simone Boscaratto

Permission is hereby granted, free of charge, to any person
obtaining a copy of this software and associated documentation
files (the "Software"), to deal in the Software without
restriction, including without limitation the rights to use,
copy, modify, merge, publish, distribute, sublicense, and/or sell
copies of the Software, and to permit persons to whom the
Software is furnished to do so, subject to the following
conditions:

The above copyright notice and this permission notice shall be
included in all copies or substantial portions of the Software.

THE SOFTWARE IS PROVIDED "AS IS", WITHOUT WARRANTY OF ANY KIND,
EXPRESS OR IMPLIED, INCLUDING BUT NOT LIMITED TO THE WARRANTIES
OF MERCHANTABILITY, FITNESS FOR A PARTICULAR PURPOSE AND
NONINFRINGEMENT. IN NO EVENT SHALL THE AUTHORS OR COPYRIGHT
HOLDERS BE LIABLE FOR ANY CLAIM, DAMAGES OR OTHER LIABILITY,
WHETHER IN AN ACTION OF CONTRACT, TORT OR OTHERWISE, ARISING
FROM, OUT OF OR IN CONNECTION WITH THE SOFTWARE OR THE USE OR
OTHER DEALINGS IN THE SOFTWARE.
*/

#pragma once

#include "Types.h"
#include "Config.h"
#include "OS.h"
#include "LinearAllocator.h"
#include "Resource.h"
<<<<<<< HEAD
#include "DiskMountPoint.h"

#ifdef ANDROID
#include "AndroidMountPoint.h"
#include "SLESRenderer.h"
#endif
=======
>>>>>>> 5ee3b716

#define MAX_SUBSYSTEMS_HEAP 1024 * 1024

namespace crown
{

class Filesystem;
class ResourceManager;
class OsWindow;
class Bundle;
class Renderer;
class DebugRenderer;
class InputManager;
class Keyboard;
class Mouse;
class Touch;
class Accelerometer;
class LuaEnvironment;
class ConsoleServer;
<<<<<<< HEAD
class AudioRenderer;
=======
class BundleCompiler;
>>>>>>> 5ee3b716

/// The Engine.
/// It is the place where to look for accessing all of
/// the engine subsystems and related stuff.
class CE_EXPORT Device
{
public:

							Device();
							~Device();

	/// Initializes the engine allowing to pass command line
	/// parameters to configure some parameters.
	bool					init(int argc, char** argv);

	/// Shutdowns the engine freeing all the allocated resources
	void					shutdown();

	/// Returns wheter the engine is running (i.e. it is actually
	/// doing work).
	bool					is_running() const;

	/// Returns whether the engine is correctly initialized
	bool					is_init() const;

	/// Return the number of frames rendered from the first
	/// call to Device::start()
	uint64_t				frame_count() const;

	/// Returns the time in milliseconds needed to render
	/// the last frame
	float					last_delta_time() const;

	/// Forces the engine to actually start doing work.
	void					start();

	/// Forces the engine to stop all the work it is doing
	/// and normally terminates the program.
	void					stop();

	/// Updates all the subsystems
	void					frame();

	void					compile(const char* bundle_dir, const char* source_dir, const char* resource);

	void					reload(ResourceId name);

	Filesystem*				filesystem();
	ResourceManager*		resource_manager();
	InputManager*			input_manager();
	LuaEnvironment*			lua_environment();

	OsWindow*				window();
	Renderer*				renderer();
	DebugRenderer*			debug_renderer();

	Keyboard*				keyboard();
	Mouse*					mouse();
	Touch*					touch();
	Accelerometer*			accelerometer();

	ConsoleServer*			console_server();

	AudioRenderer*			audio_renderer();
	
private:

<<<<<<< HEAD
	void					create_filesystem();
	void					create_resource_manager();
	void					create_input_manager();
	void 					create_lua_environment();

	void					create_window();
	void					create_renderer();
	void					create_debug_renderer();

	void					create_console_server();

	void					create_audio_renderer();

=======
>>>>>>> 5ee3b716
	void					parse_command_line(int argc, char** argv);
	void					check_preferred_settings();
	void					read_engine_settings();
	void					print_help_message();

private:

	// Used to allocate all subsystems
	uint8_t					m_subsystems_heap[MAX_SUBSYSTEMS_HEAP];
	LinearAllocator			m_allocator;

	// Preferred settings from command line
	int32_t					m_preferred_window_width;
	int32_t					m_preferred_window_height;
	int32_t					m_preferred_window_fullscreen;
	uint32_t				m_parent_window_handle;
	char					m_source_dir[MAX_PATH_LENGTH];
	char 					m_bundle_dir[MAX_PATH_LENGTH];
	int32_t					m_compile;
	int32_t					m_continue;

	int32_t					m_quit_after_init;

	bool					m_is_init		: 1;
	bool					m_is_running	: 1;

	uint64_t				m_frame_count;

	uint64_t				m_last_time;
	uint64_t				m_current_time;
	float					m_last_delta_time;

	// Public subsystems
	Filesystem*				m_filesystem;

	OsWindow*				m_window;
	InputManager*			m_input_manager;
	LuaEnvironment*			m_lua_environment;
	Renderer*				m_renderer;
	DebugRenderer*			m_debug_renderer;

	// Private subsystems
	BundleCompiler*			m_bundle_compiler;
	ResourceManager*		m_resource_manager;
	Bundle*					m_resource_bundle;

	// Debug subsystems
	ConsoleServer*			m_console_server;

<<<<<<< HEAD
	AudioRenderer*			m_audio_renderer;

	#ifdef ANDROID
	AndroidMountPoint		m_root_mountpoint;
	#else
	DiskMountPoint			m_root_mountpoint;
	#endif

=======
>>>>>>> 5ee3b716
private:

	// Disable copying
	Device(const Device&);
	Device& operator=(const Device&);
};

CE_EXPORT Device* device();

} // namespace crown
<|MERGE_RESOLUTION|>--- conflicted
+++ resolved
@@ -31,15 +31,6 @@
 #include "OS.h"
 #include "LinearAllocator.h"
 #include "Resource.h"
-<<<<<<< HEAD
-#include "DiskMountPoint.h"
-
-#ifdef ANDROID
-#include "AndroidMountPoint.h"
-#include "SLESRenderer.h"
-#endif
-=======
->>>>>>> 5ee3b716
 
 #define MAX_SUBSYSTEMS_HEAP 1024 * 1024
 
@@ -59,11 +50,7 @@
 class Accelerometer;
 class LuaEnvironment;
 class ConsoleServer;
-<<<<<<< HEAD
-class AudioRenderer;
-=======
 class BundleCompiler;
->>>>>>> 5ee3b716
 
 /// The Engine.
 /// It is the place where to look for accessing all of
@@ -126,27 +113,9 @@
 	Accelerometer*			accelerometer();
 
 	ConsoleServer*			console_server();
-
-	AudioRenderer*			audio_renderer();
 	
 private:
 
-<<<<<<< HEAD
-	void					create_filesystem();
-	void					create_resource_manager();
-	void					create_input_manager();
-	void 					create_lua_environment();
-
-	void					create_window();
-	void					create_renderer();
-	void					create_debug_renderer();
-
-	void					create_console_server();
-
-	void					create_audio_renderer();
-
-=======
->>>>>>> 5ee3b716
 	void					parse_command_line(int argc, char** argv);
 	void					check_preferred_settings();
 	void					read_engine_settings();
@@ -196,17 +165,6 @@
 	// Debug subsystems
 	ConsoleServer*			m_console_server;
 
-<<<<<<< HEAD
-	AudioRenderer*			m_audio_renderer;
-
-	#ifdef ANDROID
-	AndroidMountPoint		m_root_mountpoint;
-	#else
-	DiskMountPoint			m_root_mountpoint;
-	#endif
-
-=======
->>>>>>> 5ee3b716
 private:
 
 	// Disable copying
