/*
Copyright (c) 2013 Daniele Bartolini, Michele Rossi
Copyright (c) 2012 Daniele Bartolini, Simone Boscaratto

Permission is hereby granted, free of charge, to any person
obtaining a copy of this software and associated documentation
files (the "Software"), to deal in the Software without
restriction, including without limitation the rights to use,
copy, modify, merge, publish, distribute, sublicense, and/or sell
copies of the Software, and to permit persons to whom the
Software is furnished to do so, subject to the following
conditions:

The above copyright notice and this permission notice shall be
included in all copies or substantial portions of the Software.

THE SOFTWARE IS PROVIDED "AS IS", WITHOUT WARRANTY OF ANY KIND,
EXPRESS OR IMPLIED, INCLUDING BUT NOT LIMITED TO THE WARRANTIES
OF MERCHANTABILITY, FITNESS FOR A PARTICULAR PURPOSE AND
NONINFRINGEMENT. IN NO EVENT SHALL THE AUTHORS OR COPYRIGHT
HOLDERS BE LIABLE FOR ANY CLAIM, DAMAGES OR OTHER LIABILITY,
WHETHER IN AN ACTION OF CONTRACT, TORT OR OTHERWISE, ARISING
FROM, OUT OF OR IN CONNECTION WITH THE SOFTWARE OR THE USE OR
OTHER DEALINGS IN THE SOFTWARE.
*/

#pragma once

#include "Types.h"
#include "Config.h"
#include "OS.h"
#include "LinearAllocator.h"
#include "Resource.h"
#include "RPCHandler.h"

namespace crown
{

class Filesystem;
class ResourceManager;
class OsWindow;
class Bundle;
class Renderer;
class DebugRenderer;
class Keyboard;
class Mouse;
class Touch;
class Accelerometer;
class LuaEnvironment;
class BundleCompiler;
class ResourcePackage;
class RPCServer;

/// The Engine.
/// It is the place where to look for accessing all of
/// the engine subsystems and related stuff.
class CE_EXPORT Device
{
public:

							Device();
							~Device();

	void					init();

	/// Shutdowns the engine freeing all the allocated resources
	void					shutdown();

	/// Returns wheter the engine is running (i.e. it is actually
	/// doing work).
	bool					is_running() const;

	/// Returns whether the engine is correctly initialized
	bool					is_init() const;

	/// Returns wheter the engine is paused
	bool 					is_paused() const;

	/// Return the number of frames rendered from the first
	/// call to Device::start()
	uint64_t				frame_count() const;

	/// Returns the time in seconds needed to render the last frame
	float					last_delta_time() const;

	/// Returns the time in seconds since the first call to start().
	double					time_since_start() const;

	/// Forces the engine to actually start doing work.
	void					start();

	/// Forces the engine to stop all the work it is doing
	/// and normally terminates the program.
	void					stop();

	/// Pauses the engine
	void					pause();

	/// Unpauses the engine
	void					unpause();

	virtual int32_t			run(int argc, char** argv) = 0;

	/// Updates all the subsystems
	void					frame();

	/// Returns the resource package with the given @a package_name name.
	ResourcePackage*		create_resource_package(const char* name);

	/// Destroy a previously created resource @a package.
	/// @note
	/// To unload the resources loaded by the package, you have to call
	/// ResourcePackage::unload() first.
	void					destroy_resource_package(ResourcePackage* package);

	void					compile(const char* bundle_dir, const char* source_dir, const char* resource);

	void					reload(ResourceId name);

	Filesystem*				filesystem();
	ResourceManager*		resource_manager();
	LuaEnvironment*			lua_environment();

	OsWindow*				window();
	Renderer*				renderer();
	DebugRenderer*			debug_renderer();

	Keyboard*				keyboard();
	Mouse*					mouse();
	Touch*					touch();
	Accelerometer*			accelerometer();

private:

	void					read_engine_settings();

protected:

	// Used to allocate all subsystems
	LinearAllocator			m_allocator;

	// Preferred settings
	char					m_source_dir[MAX_PATH_LENGTH];
	char 					m_bundle_dir[MAX_PATH_LENGTH];
	char 					m_boot_file[MAX_PATH_LENGTH];
<<<<<<< HEAD
	int32_t					m_compile;
	int32_t					m_continue;
	int32_t					m_wait;

	int32_t					m_quit_after_init;
=======
>>>>>>> 5e967081

	bool					m_is_init		: 1;
	bool					m_is_running	: 1;
	bool					m_is_paused		: 1;

	bool 					m_is_really_paused :1;

	uint64_t				m_frame_count;

	uint64_t				m_last_time;
	uint64_t				m_current_time;
	float					m_last_delta_time;
	double					m_time_since_start;

	// Public subsystems
	Filesystem*				m_filesystem;

	OsWindow*				m_window;

	Keyboard*				m_keyboard;
	Mouse*					m_mouse;
	Touch*					m_touch;

	LuaEnvironment*			m_lua_environment;
	Renderer*				m_renderer;
	DebugRenderer*			m_debug_renderer;

	// Private subsystems
	BundleCompiler*			m_bundle_compiler;
	RPCServer*				m_rpc;
	ResourceManager*		m_resource_manager;
	Bundle*					m_resource_bundle;

<<<<<<< HEAD
	RPCCommandHandler		m_command_handler;
	RPCScriptHandler		m_script_handler;
	RPCStatsHandler			m_stats_handler;
	RPCPingHandler			m_ping_handler;

=======
>>>>>>> 5e967081
	bool 					m_renderer_init_request;

private:

	// Disable copying
	Device(const Device&);
	Device& operator=(const Device&);
};

CE_EXPORT Device* device();

CE_EXPORT void set_device(Device* device);

} // namespace crown<|MERGE_RESOLUTION|>--- conflicted
+++ resolved
@@ -115,7 +115,7 @@
 
 	void					compile(const char* bundle_dir, const char* source_dir, const char* resource);
 
-	void					reload(ResourceId name);
+	void					reload(const char* type, const char* name);
 
 	Filesystem*				filesystem();
 	ResourceManager*		resource_manager();
@@ -129,6 +129,7 @@
 	Mouse*					mouse();
 	Touch*					touch();
 	Accelerometer*			accelerometer();
+	RPCServer*				rpc() { return m_rpc; }
 
 private:
 
@@ -143,14 +144,6 @@
 	char					m_source_dir[MAX_PATH_LENGTH];
 	char 					m_bundle_dir[MAX_PATH_LENGTH];
 	char 					m_boot_file[MAX_PATH_LENGTH];
-<<<<<<< HEAD
-	int32_t					m_compile;
-	int32_t					m_continue;
-	int32_t					m_wait;
-
-	int32_t					m_quit_after_init;
-=======
->>>>>>> 5e967081
 
 	bool					m_is_init		: 1;
 	bool					m_is_running	: 1;
@@ -184,14 +177,11 @@
 	ResourceManager*		m_resource_manager;
 	Bundle*					m_resource_bundle;
 
-<<<<<<< HEAD
 	RPCCommandHandler		m_command_handler;
 	RPCScriptHandler		m_script_handler;
 	RPCStatsHandler			m_stats_handler;
 	RPCPingHandler			m_ping_handler;
 
-=======
->>>>>>> 5e967081
 	bool 					m_renderer_init_request;
 
 private:
