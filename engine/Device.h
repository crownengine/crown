/*
Copyright (c) 2013 Daniele Bartolini, Michele Rossi
Copyright (c) 2012 Daniele Bartolini, Simone Boscaratto

Permission is hereby granted, free of charge, to any person
obtaining a copy of this software and associated documentation
files (the "Software"), to deal in the Software without
restriction, including without limitation the rights to use,
copy, modify, merge, publish, distribute, sublicense, and/or sell
copies of the Software, and to permit persons to whom the
Software is furnished to do so, subject to the following
conditions:

The above copyright notice and this permission notice shall be
included in all copies or substantial portions of the Software.

THE SOFTWARE IS PROVIDED "AS IS", WITHOUT WARRANTY OF ANY KIND,
EXPRESS OR IMPLIED, INCLUDING BUT NOT LIMITED TO THE WARRANTIES
OF MERCHANTABILITY, FITNESS FOR A PARTICULAR PURPOSE AND
NONINFRINGEMENT. IN NO EVENT SHALL THE AUTHORS OR COPYRIGHT
HOLDERS BE LIABLE FOR ANY CLAIM, DAMAGES OR OTHER LIABILITY,
WHETHER IN AN ACTION OF CONTRACT, TORT OR OTHERWISE, ARISING
FROM, OUT OF OR IN CONNECTION WITH THE SOFTWARE OR THE USE OR
OTHER DEALINGS IN THE SOFTWARE.
*/

#pragma once

#include "Types.h"
#include "Config.h"
#include "OS.h"
#include "LinearAllocator.h"
#include "Resource.h"

namespace crown
{

class Filesystem;
class ResourceManager;
class OsWindow;
class Bundle;
class Renderer;
class DebugRenderer;
class Keyboard;
class Mouse;
class Touch;
class Accelerometer;
class LuaEnvironment;
class SoundRenderer;
class ConsoleServer;
class BundleCompiler;
class ResourcePackage;

/// The Engine.
/// It is the place where to look for accessing all of
/// the engine subsystems and related stuff.
class CE_EXPORT Device
{
public:

							Device();
							~Device();

	void					init();

	/// Shutdowns the engine freeing all the allocated resources
	void					shutdown();

	/// Returns wheter the engine is running (i.e. it is actually
	/// doing work).
	bool					is_running() const;

	/// Returns whether the engine is correctly initialized
	bool					is_init() const;

	/// Returns wheter the engine is paused
	bool 					is_paused() const;

	/// Return the number of frames rendered from the first
	/// call to Device::start()
	uint64_t				frame_count() const;

	/// Returns the time in seconds needed to render the last frame
	float					last_delta_time() const;

	/// Returns the time in seconds since the first call to start().
	double					time_since_start() const;

	/// Forces the engine to actually start doing work.
	void					start();

	/// Forces the engine to stop all the work it is doing
	/// and normally terminates the program.
	void					stop();

	/// Pauses the engine
	void					pause();

	/// Unpauses the engine
	void					unpause();

	virtual int32_t			run(int argc, char** argv) = 0;

	/// Updates all the subsystems
	void					frame();

	/// Returns the resource package with the given @a package_name name.
	ResourcePackage*		create_resource_package(const char* name);

	/// Destroy a previously created resource @a package.
	/// @note
	/// To unload the resources loaded by the package, you have to call
	/// ResourcePackage::unload() first.
	void					destroy_resource_package(ResourcePackage* package);

	void					compile(const char* bundle_dir, const char* source_dir, const char* resource);

	void					reload(ResourceId name);

	Filesystem*				filesystem();
	ResourceManager*		resource_manager();
	LuaEnvironment*			lua_environment();

	OsWindow*				window();
	Renderer*				renderer();
	DebugRenderer*			debug_renderer();

	SoundRenderer*			sound_renderer();

	Keyboard*				keyboard();
	Mouse*					mouse();
	Touch*					touch();
	Accelerometer*			accelerometer();

	ConsoleServer*			console_server();
	
private:

	void					read_engine_settings();

protected:

	// Used to allocate all subsystems
	LinearAllocator			m_allocator;

	// Preferred settings
	char					m_source_dir[MAX_PATH_LENGTH];
	char 					m_bundle_dir[MAX_PATH_LENGTH];
	char 					m_boot_file[MAX_PATH_LENGTH];

	bool					m_is_init		: 1;
	bool					m_is_running	: 1;
	bool					m_is_paused		: 1;

	bool 					m_is_really_paused :1;

	uint64_t				m_frame_count;

	uint64_t				m_last_time;
	uint64_t				m_current_time;
	float					m_last_delta_time;
	double					m_time_since_start;

	// Public subsystems
	Filesystem*				m_filesystem;

	OsWindow*				m_window;

	Keyboard*				m_keyboard;
	Mouse*					m_mouse;
	Touch*					m_touch;

	LuaEnvironment*			m_lua_environment;
	Renderer*				m_renderer;
	DebugRenderer*			m_debug_renderer;

	SoundRenderer*			m_sound_renderer;

	// Private subsystems
	BundleCompiler*			m_bundle_compiler;
	ResourceManager*		m_resource_manager;
	Bundle*					m_resource_bundle;

	bool 					m_renderer_init_request;

private:

	// Disable copying
	Device(const Device&);
	Device& operator=(const Device&);
};

CE_EXPORT Device* device();

<<<<<<< HEAD
=======
CE_EXPORT void set_device(Device* device);

>>>>>>> cff82720
} // namespace crown<|MERGE_RESOLUTION|>--- conflicted
+++ resolved
@@ -192,9 +192,6 @@
 
 CE_EXPORT Device* device();
 
-<<<<<<< HEAD
-=======
 CE_EXPORT void set_device(Device* device);
 
->>>>>>> cff82720
 } // namespace crown