/*
Copyright (c) 2013 Daniele Bartolini, Michele Rossi
Copyright (c) 2012 Daniele Bartolini, Simone Boscaratto

Permission is hereby granted, free of charge, to any person
obtaining a copy of this software and associated documentation
files (the "Software"), to deal in the Software without
restriction, including without limitation the rights to use,
copy, modify, merge, publish, distribute, sublicense, and/or sell
copies of the Software, and to permit persons to whom the
Software is furnished to do so, subject to the following
conditions:

The above copyright notice and this permission notice shall be
included in all copies or substantial portions of the Software.

THE SOFTWARE IS PROVIDED "AS IS", WITHOUT WARRANTY OF ANY KIND,
EXPRESS OR IMPLIED, INCLUDING BUT NOT LIMITED TO THE WARRANTIES
OF MERCHANTABILITY, FITNESS FOR A PARTICULAR PURPOSE AND
NONINFRINGEMENT. IN NO EVENT SHALL THE AUTHORS OR COPYRIGHT
HOLDERS BE LIABLE FOR ANY CLAIM, DAMAGES OR OTHER LIABILITY,
WHETHER IN AN ACTION OF CONTRACT, TORT OR OTHERWISE, ARISING
FROM, OUT OF OR IN CONNECTION WITH THE SOFTWARE OR THE USE OR
OTHER DEALINGS IN THE SOFTWARE.
*/

#pragma once
#undef MB_RIGHT

#include "Types.h"
#include "Vec2.h"
#include "Device.h"
#include "OsWindow.h"

namespace crown
{

const uint32_t MAX_MOUSE_BUTTONS = 3;

/// Enumerates mouse buttons.
struct MouseButton
{
	enum Enum
	{
		LEFT,
		MIDDLE,
		RIGHT,
		COUNT
	};
};

/// Interface for accessing mouse input device.
class Mouse
{
public:

	//-----------------------------------------------------------------------------
	Mouse()
		: m_last_button(MouseButton::COUNT)
	{
		m_last_state[MouseButton::LEFT] = false;
		m_last_state[MouseButton::MIDDLE] = false;
		m_last_state[MouseButton::RIGHT] = false;
		m_current_state[MouseButton::LEFT] = false;
		m_current_state[MouseButton::MIDDLE] = false;
		m_current_state[MouseButton::RIGHT] = false;
	}

	/// Returns whether @a button is pressed in the current frame.
	bool button_pressed(MouseButton::Enum button)
	{
		bool pressed = (m_current_state[button] == true && m_last_state[button] == false);

		if (pressed)
		{
			m_last_state[button] = m_current_state[button];
		}

		return pressed;
	}

	/// Returns whether @a button is released in the current frame.
	bool button_released(MouseButton::Enum button)
	{
		bool released = (m_current_state[button] == false && m_last_state[button] == true);

		if (released)
		{
			m_last_state[button] = m_current_state[button];
		}

		return released;
	}

	/// Returns wheter any button is pressed in the current frame.
	bool any_pressed()
	{
		return button_pressed(m_last_button);
	}

	/// Returns whether any button is released in the current frame.
	bool any_released()
	{
		return button_released(m_last_button);
	}

	/// Returns the position of the cursor in window space.
	/// @note
	/// Coordinates in window space have the origin at the
	/// upper-left corner of the window. +X extends from left
	/// to right and +Y extends from top to bottom.
	Vec2 cursor_xy()
	{
<<<<<<< HEAD
		return Vec2(m_x, m_y);
=======
		// int32_t x, y;

		// device()->window()->get_cursor_xy(x, y);

		// return Vec2(x, y);
		return Vec2::ZERO;
>>>>>>> 1e5cc51a
	}

	/// Sets the position of the cursor in window space.
	/// @note
	/// Coordinates in window space have the origin at the
	/// upper-left corner of the window. +X extends from left
	/// to right and +Y extends from top to bottom.
	void set_cursor_xy(const Vec2& position)
	{
<<<<<<< HEAD
		m_x = (uint16_t) position.x;
		m_y = (uint16_t) position.y;
=======
		// device()->window()->set_cursor_xy((int32_t) position.x, (int32_t) position.y);
>>>>>>> 1e5cc51a
	}

	/// Returns the relative position of the cursor in window space.
	/// @note
	/// Coordinates in window space have the origin at the
	/// upper-left corner of the window. +X extends from left
	/// to right and +Y extends from top to bottom.
	/// @note
	/// Relative coordinates are mapped to a float varying
	/// from 0.0 to 1.0 where 0.0 is the origin and 1.0 the
	/// maximum extent of the cosidered axis.
	Vec2 cursor_relative_xy()
	{
<<<<<<< HEAD
		return Vec2(m_x / m_width, m_y / m_height);
=======
		// uint32_t window_width;
		// uint32_t window_height;

		// device()->window()->get_size(window_width, window_height);

		// Vec2 pos = cursor_xy();

		// pos.x = pos.x / (float) window_width;
		// pos.y = pos.y / (float) window_height;

		// return pos;

		return Vec2::ZERO;
>>>>>>> 1e5cc51a
	}

	/// Sets the relative position of the cursor in window space.
	/// @note
	/// Coordinates in window space have the origin at the
	/// upper-left corner of the window. +X extends from left
	/// to right and +Y extends from top to bottom.
	/// @note
	/// Relative coordinates are mapped to a float varying
	/// from 0.0 to 1.0 where 0.0 is the origin and 1.0 the
	/// maximum extent of the cosidered axis.
	void set_cursor_relative_xy(const Vec2& position)
	{
<<<<<<< HEAD
		set_cursor_xy(Vec2(position.x * (float) m_width, position.y * (float) m_height));
=======
		// uint32_t window_width;
		// uint32_t window_height;

		// device()->window()->get_size(window_width, window_height);

		// set_cursor_xy(Vec2(position.x * (float) window_width, position.y * (float) window_height));
>>>>>>> 1e5cc51a
	}

	//-----------------------------------------------------------------------------
	void set_metrics(uint16_t width, uint16_t height)
	{
		m_width = width;
		m_height = height;
	}

	//-----------------------------------------------------------------------------
	void set_button_state(MouseButton::Enum b, bool state)
	{
		m_last_state[b] = m_current_state[b];
		m_current_state[b] = state;
		m_last_button = b;
	}

public:

	// Last button updated
	MouseButton::Enum m_last_button;
	bool m_last_state[MouseButton::COUNT];
	bool m_current_state[MouseButton::COUNT];

	// Position within the window
	uint16_t m_x;
	uint16_t m_y;

	// Window size
	uint16_t m_width;
	uint16_t m_height;
};

} // namespace crown
<|MERGE_RESOLUTION|>--- conflicted
+++ resolved
@@ -34,8 +34,6 @@
 
 namespace crown
 {
-
-const uint32_t MAX_MOUSE_BUTTONS = 3;
 
 /// Enumerates mouse buttons.
 struct MouseButton
@@ -111,16 +109,7 @@
 	/// to right and +Y extends from top to bottom.
 	Vec2 cursor_xy()
 	{
-<<<<<<< HEAD
 		return Vec2(m_x, m_y);
-=======
-		// int32_t x, y;
-
-		// device()->window()->get_cursor_xy(x, y);
-
-		// return Vec2(x, y);
-		return Vec2::ZERO;
->>>>>>> 1e5cc51a
 	}
 
 	/// Sets the position of the cursor in window space.
@@ -130,12 +119,8 @@
 	/// to right and +Y extends from top to bottom.
 	void set_cursor_xy(const Vec2& position)
 	{
-<<<<<<< HEAD
 		m_x = (uint16_t) position.x;
 		m_y = (uint16_t) position.y;
-=======
-		// device()->window()->set_cursor_xy((int32_t) position.x, (int32_t) position.y);
->>>>>>> 1e5cc51a
 	}
 
 	/// Returns the relative position of the cursor in window space.
@@ -149,23 +134,7 @@
 	/// maximum extent of the cosidered axis.
 	Vec2 cursor_relative_xy()
 	{
-<<<<<<< HEAD
 		return Vec2(m_x / m_width, m_y / m_height);
-=======
-		// uint32_t window_width;
-		// uint32_t window_height;
-
-		// device()->window()->get_size(window_width, window_height);
-
-		// Vec2 pos = cursor_xy();
-
-		// pos.x = pos.x / (float) window_width;
-		// pos.y = pos.y / (float) window_height;
-
-		// return pos;
-
-		return Vec2::ZERO;
->>>>>>> 1e5cc51a
 	}
 
 	/// Sets the relative position of the cursor in window space.
@@ -179,16 +148,7 @@
 	/// maximum extent of the cosidered axis.
 	void set_cursor_relative_xy(const Vec2& position)
 	{
-<<<<<<< HEAD
 		set_cursor_xy(Vec2(position.x * (float) m_width, position.y * (float) m_height));
-=======
-		// uint32_t window_width;
-		// uint32_t window_height;
-
-		// device()->window()->get_size(window_width, window_height);
-
-		// set_cursor_xy(Vec2(position.x * (float) window_width, position.y * (float) window_height));
->>>>>>> 1e5cc51a
 	}
 
 	//-----------------------------------------------------------------------------
