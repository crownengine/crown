/*
Copyright (c) 2013 Daniele Bartolini, Michele Rossi
Copyright (c) 2012 Daniele Bartolini, Simone Boscaratto

Permission is hereby granted, free of charge, to any person
obtaining a copy of this software and associated documentation
files (the "Software"), to deal in the Software without
restriction, including without limitation the rights to use,
copy, modify, merge, publish, distribute, sublicense, and/or sell
copies of the Software, and to permit persons to whom the
Software is furnished to do so, subject to the following
conditions:

The above copyright notice and this permission notice shall be
included in all copies or substantial portions of the Software.

THE SOFTWARE IS PROVIDED "AS IS", WITHOUT WARRANTY OF ANY KIND,
EXPRESS OR IMPLIED, INCLUDING BUT NOT LIMITED TO THE WARRANTIES
OF MERCHANTABILITY, FITNESS FOR A PARTICULAR PURPOSE AND
NONINFRINGEMENT. IN NO EVENT SHALL THE AUTHORS OR COPYRIGHT
HOLDERS BE LIABLE FOR ANY CLAIM, DAMAGES OR OTHER LIABILITY,
WHETHER IN AN ACTION OF CONTRACT, TORT OR OTHERWISE, ARISING
FROM, OUT OF OR IN CONNECTION WITH THE SOFTWARE OR THE USE OR
OTHER DEALINGS IN THE SOFTWARE.
*/

#include "LuaStack.h"
#include "Device.h"
#include "LuaEnvironment.h"
#include "Keyboard.h"

namespace crown
{

//-----------------------------------------------------------------------------
CE_EXPORT int keyboard_modifier_pressed(lua_State* L)
{
	LuaStack stack(L);

	int32_t modifier = stack.get_int(1);

	stack.push_bool(device()->keyboard()->modifier_pressed((ModifierButton::Enum) modifier));

	return 1;
}

//-----------------------------------------------------------------------------
CE_EXPORT int keyboard_button_pressed(lua_State* L)
{
	LuaStack stack(L);

	int32_t button = stack.get_int(1);

	stack.push_bool(device()->keyboard()->button_pressed((KeyboardButton::Enum) button));

	return 1;
}

//-----------------------------------------------------------------------------
CE_EXPORT int keyboard_button_released(lua_State* L)
{
	LuaStack stack(L);

	int32_t button = stack.get_int(1);

	stack.push_bool(device()->keyboard()->button_released((KeyboardButton::Enum) button));

	return 1;
}

//-----------------------------------------------------------------------------
CE_EXPORT int keyboard_any_pressed(lua_State* L)
{
	LuaStack stack(L);

	stack.push_bool(device()->keyboard()->any_pressed());

	return 1;
}

//-----------------------------------------------------------------------------
CE_EXPORT int keyboard_any_released(lua_State* L)
{
	LuaStack stack(L);

	stack.push_bool(device()->keyboard()->any_released());

	return 1;
}

//-----------------------------------------------------------------------------
void load_keyboard(LuaEnvironment& env)
{
	env.load_module_function("Keyboard", "modifier_pressed",	keyboard_modifier_pressed);
	env.load_module_function("Keyboard", "button_pressed",		keyboard_button_pressed);
	env.load_module_function("Keyboard", "button_released",		keyboard_button_released);
	env.load_module_function("Keyboard", "any_pressed",			keyboard_any_pressed);
	env.load_module_function("Keyboard", "any_released",		keyboard_any_released);

	env.load_module_enum("Keyboard", "TAB",			KeyboardButton::TAB);
	env.load_module_enum("Keyboard", "ENTER",		KeyboardButton::ENTER);
	env.load_module_enum("Keyboard", "ESCAPE",		KeyboardButton::ESCAPE);
	env.load_module_enum("Keyboard", "SPACE",		KeyboardButton::SPACE);
	env.load_module_enum("Keyboard", "BACKSPACE",	KeyboardButton::BACKSPACE);

	/* KeyPad */
	env.load_module_enum("Keyboard", "KP_0",		KeyboardButton::KP_0);
	env.load_module_enum("Keyboard", "KP_1",		KeyboardButton::KP_1);
	env.load_module_enum("Keyboard", "KP_2",		KeyboardButton::KP_2);
	env.load_module_enum("Keyboard", "KP_3",		KeyboardButton::KP_3);
	env.load_module_enum("Keyboard", "KP_4",		KeyboardButton::KP_4);
	env.load_module_enum("Keyboard", "KP_5",		KeyboardButton::KP_5);
	env.load_module_enum("Keyboard", "KP_6",		KeyboardButton::KP_6);
	env.load_module_enum("Keyboard", "KP_7",		KeyboardButton::KP_7);
	env.load_module_enum("Keyboard", "KP_8",		KeyboardButton::KP_8);
	env.load_module_enum("Keyboard", "KP_9",		KeyboardButton::KP_9);

	/* Function keys */
	env.load_module_enum("Keyboard", "F1",			KeyboardButton::F1);
	env.load_module_enum("Keyboard", "F2",			KeyboardButton::F2);
	env.load_module_enum("Keyboard", "F3",			KeyboardButton::F3);
	env.load_module_enum("Keyboard", "F4",			KeyboardButton::F4);
	env.load_module_enum("Keyboard", "F5",			KeyboardButton::F5);
	env.load_module_enum("Keyboard", "F6",			KeyboardButton::F6);
	env.load_module_enum("Keyboard", "F7",			KeyboardButton::F7);
	env.load_module_enum("Keyboard", "F8",			KeyboardButton::F8);
	env.load_module_enum("Keyboard", "F9",			KeyboardButton::F9);
	env.load_module_enum("Keyboard", "F10",			KeyboardButton::F10);
	env.load_module_enum("Keyboard", "F11",			KeyboardButton::F11);
	env.load_module_enum("Keyboard", "F12",			KeyboardButton::F12);

	/* Other keys */
	env.load_module_enum("Keyboard", "HOME",		KeyboardButton::HOME);
	env.load_module_enum("Keyboard", "LEFT",		KeyboardButton::LEFT);
	env.load_module_enum("Keyboard", "UP",			KeyboardButton::UP);
	env.load_module_enum("Keyboard", "RIGHT",		KeyboardButton::RIGHT);
	env.load_module_enum("Keyboard", "DOWN",		KeyboardButton::DOWN);
	env.load_module_enum("Keyboard", "PAGE_UP",		KeyboardButton::PAGE_UP);
	env.load_module_enum("Keyboard", "PAGE_DOWN",	KeyboardButton::PAGE_DOWN);

	/* Modifier keys */
	env.load_module_enum("Keyboard", "LCONTROL",	KeyboardButton::LCONTROL);
	env.load_module_enum("Keyboard", "RCONTROL",	KeyboardButton::RCONTROL);
	env.load_module_enum("Keyboard", "LSHIFT",		KeyboardButton::LSHIFT);
	env.load_module_enum("Keyboard", "RSHIFT",		KeyboardButton::RSHIFT);
	env.load_module_enum("Keyboard", "CAPS_LOCK",	KeyboardButton::CAPS_LOCK);
	env.load_module_enum("Keyboard", "LALT",		KeyboardButton::LALT);
	env.load_module_enum("Keyboard", "RALT",		KeyboardButton::RALT);
	env.load_module_enum("Keyboard", "LSUPER",		KeyboardButton::LSUPER);
	env.load_module_enum("Keyboard", "RSUPER",		KeyboardButton::RSUPER);

	/* [0x30, 0x39] reserved for ASCII digits */
	env.load_module_enum("Keyboard", "NUM_0",		KeyboardButton::NUM_0);
	env.load_module_enum("Keyboard", "NUM_1",		KeyboardButton::NUM_1);
	env.load_module_enum("Keyboard", "NUM_2",		KeyboardButton::NUM_2);
	env.load_module_enum("Keyboard", "NUM_3",		KeyboardButton::NUM_3);
	env.load_module_enum("Keyboard", "NUM_4",		KeyboardButton::NUM_4);
	env.load_module_enum("Keyboard", "NUM_5",		KeyboardButton::NUM_5);
	env.load_module_enum("Keyboard", "NUM_6",		KeyboardButton::NUM_6);
	env.load_module_enum("Keyboard", "NUM_7",		KeyboardButton::NUM_7);
	env.load_module_enum("Keyboard", "NUM_8",		KeyboardButton::NUM_8);
	env.load_module_enum("Keyboard", "NUM_9",		KeyboardButton::NUM_9);

	/* [0x41, 0x5A] reserved for ASCII alph,abet */
	env.load_module_enum("Keyboard", "A",			KeyboardButton::A);
	env.load_module_enum("Keyboard", "B",			KeyboardButton::B);
	env.load_module_enum("Keyboard", "C",			KeyboardButton::C);
	env.load_module_enum("Keyboard", "D",			KeyboardButton::D);
	env.load_module_enum("Keyboard", "E",			KeyboardButton::E);
	env.load_module_enum("Keyboard", "F",			KeyboardButton::F);
	env.load_module_enum("Keyboard", "G",			KeyboardButton::G);
	env.load_module_enum("Keyboard", "H",			KeyboardButton::H);
	env.load_module_enum("Keyboard", "I",			KeyboardButton::I);
	env.load_module_enum("Keyboard", "J",			KeyboardButton::J);
	env.load_module_enum("Keyboard", "K",			KeyboardButton::K);
	env.load_module_enum("Keyboard", "L",			KeyboardButton::L);
	env.load_module_enum("Keyboard", "M",			KeyboardButton::M);
	env.load_module_enum("Keyboard", "N",			KeyboardButton::N);
	env.load_module_enum("Keyboard", "O",			KeyboardButton::O);
	env.load_module_enum("Keyboard", "P",			KeyboardButton::P);
	env.load_module_enum("Keyboard", "Q",			KeyboardButton::Q);
	env.load_module_enum("Keyboard", "R",			KeyboardButton::R);
	env.load_module_enum("Keyboard", "S",			KeyboardButton::S);
	env.load_module_enum("Keyboard", "T",			KeyboardButton::T);
	env.load_module_enum("Keyboard", "U",			KeyboardButton::U);
	env.load_module_enum("Keyboard", "V",			KeyboardButton::V);
	env.load_module_enum("Keyboard", "W",			KeyboardButton::W);
	env.load_module_enum("Keyboard", "X",			KeyboardButton::X);
	env.load_module_enum("Keyboard", "Y",			KeyboardButton::Y);
	env.load_module_enum("Keyboard", "Z",			KeyboardButton::Z);

	/* [0x61, 0x7A] reserved for ASCII alphabet */
<<<<<<< HEAD
	env.load_module_enum("Keyboard", "KC_a",			KC_a);
	env.load_module_enum("Keyboard", "KC_b",			KC_b);
	env.load_module_enum("Keyboard", "KC_c",			KC_c);
	env.load_module_enum("Keyboard", "KC_d",			KC_d);
	env.load_module_enum("Keyboard", "KC_e",			KC_e);
	env.load_module_enum("Keyboard", "KC_f",			KC_f);
	env.load_module_enum("Keyboard", "KC_g",			KC_g);
	env.load_module_enum("Keyboard", "KC_h",			KC_h);
	env.load_module_enum("Keyboard", "KC_i",			KC_i);
	env.load_module_enum("Keyboard", "KC_j",			KC_j);
	env.load_module_enum("Keyboard", "KC_k",			KC_k);
	env.load_module_enum("Keyboard", "KC_l",			KC_l);
	env.load_module_enum("Keyboard", "KC_m",			KC_m);
	env.load_module_enum("Keyboard", "KC_n",			KC_n);
	env.load_module_enum("Keyboard", "KC_o",			KC_o);
	env.load_module_enum("Keyboard", "KC_p",			KC_p);
	env.load_module_enum("Keyboard", "KC_q",			KC_q);
	env.load_module_enum("Keyboard", "KC_r",			KC_r);
	env.load_module_enum("Keyboard", "KC_s",			KC_s);
	env.load_module_enum("Keyboard", "KC_t",			KC_t);
	env.load_module_enum("Keyboard", "KC_u",			KC_u);
	env.load_module_enum("Keyboard", "KC_v",			KC_v);
	env.load_module_enum("Keyboard", "KC_w",			KC_w);
	env.load_module_enum("Keyboard", "KC_x",			KC_x);
	env.load_module_enum("Keyboard", "KC_y",			KC_y);
	env.load_module_enum("Keyboard", "KC_z",			KC_z);
=======
	env.load_module_enum("Keyboard", "a",			KeyboardButton::a);
	env.load_module_enum("Keyboard", "b",			KeyboardButton::b);
	env.load_module_enum("Keyboard", "c",			KeyboardButton::c);
	env.load_module_enum("Keyboard", "d",			KeyboardButton::d);
	env.load_module_enum("Keyboard", "e",			KeyboardButton::e);
	env.load_module_enum("Keyboard", "f",			KeyboardButton::f);
	env.load_module_enum("Keyboard", "g",			KeyboardButton::g);
	env.load_module_enum("Keyboard", "h",			KeyboardButton::h);
	env.load_module_enum("Keyboard", "i",			KeyboardButton::i);
	env.load_module_enum("Keyboard", "j",			KeyboardButton::j);
	env.load_module_enum("Keyboard", "k",			KeyboardButton::k);
	env.load_module_enum("Keyboard", "l",			KeyboardButton::l);
	env.load_module_enum("Keyboard", "m",			KeyboardButton::m);
	env.load_module_enum("Keyboard", "n",			KeyboardButton::n);
	env.load_module_enum("Keyboard", "o",			KeyboardButton::o);
	env.load_module_enum("Keyboard", "p",			KeyboardButton::p);
	env.load_module_enum("Keyboard", "q",			KeyboardButton::q);
	env.load_module_enum("Keyboard", "r",			KeyboardButton::r);
	env.load_module_enum("Keyboard", "s",			KeyboardButton::s);
	env.load_module_enum("Keyboard", "t",			KeyboardButton::t);
	env.load_module_enum("Keyboard", "u",			KeyboardButton::u);
	env.load_module_enum("Keyboard", "v",			KeyboardButton::v);
	env.load_module_enum("Keyboard", "w",			KeyboardButton::w);
	env.load_module_enum("Keyboard", "x",			KeyboardButton::x);
	env.load_module_enum("Keyboard", "y",			KeyboardButton::y);
	env.load_module_enum("Keyboard", "z",			KeyboardButton::z);
>>>>>>> 5e967081
}

} // namespace crown<|MERGE_RESOLUTION|>--- conflicted
+++ resolved
@@ -190,34 +190,6 @@
 	env.load_module_enum("Keyboard", "Z",			KeyboardButton::Z);
 
 	/* [0x61, 0x7A] reserved for ASCII alphabet */
-<<<<<<< HEAD
-	env.load_module_enum("Keyboard", "KC_a",			KC_a);
-	env.load_module_enum("Keyboard", "KC_b",			KC_b);
-	env.load_module_enum("Keyboard", "KC_c",			KC_c);
-	env.load_module_enum("Keyboard", "KC_d",			KC_d);
-	env.load_module_enum("Keyboard", "KC_e",			KC_e);
-	env.load_module_enum("Keyboard", "KC_f",			KC_f);
-	env.load_module_enum("Keyboard", "KC_g",			KC_g);
-	env.load_module_enum("Keyboard", "KC_h",			KC_h);
-	env.load_module_enum("Keyboard", "KC_i",			KC_i);
-	env.load_module_enum("Keyboard", "KC_j",			KC_j);
-	env.load_module_enum("Keyboard", "KC_k",			KC_k);
-	env.load_module_enum("Keyboard", "KC_l",			KC_l);
-	env.load_module_enum("Keyboard", "KC_m",			KC_m);
-	env.load_module_enum("Keyboard", "KC_n",			KC_n);
-	env.load_module_enum("Keyboard", "KC_o",			KC_o);
-	env.load_module_enum("Keyboard", "KC_p",			KC_p);
-	env.load_module_enum("Keyboard", "KC_q",			KC_q);
-	env.load_module_enum("Keyboard", "KC_r",			KC_r);
-	env.load_module_enum("Keyboard", "KC_s",			KC_s);
-	env.load_module_enum("Keyboard", "KC_t",			KC_t);
-	env.load_module_enum("Keyboard", "KC_u",			KC_u);
-	env.load_module_enum("Keyboard", "KC_v",			KC_v);
-	env.load_module_enum("Keyboard", "KC_w",			KC_w);
-	env.load_module_enum("Keyboard", "KC_x",			KC_x);
-	env.load_module_enum("Keyboard", "KC_y",			KC_y);
-	env.load_module_enum("Keyboard", "KC_z",			KC_z);
-=======
 	env.load_module_enum("Keyboard", "a",			KeyboardButton::a);
 	env.load_module_enum("Keyboard", "b",			KeyboardButton::b);
 	env.load_module_enum("Keyboard", "c",			KeyboardButton::c);
@@ -244,7 +216,6 @@
 	env.load_module_enum("Keyboard", "x",			KeyboardButton::x);
 	env.load_module_enum("Keyboard", "y",			KeyboardButton::y);
 	env.load_module_enum("Keyboard", "z",			KeyboardButton::z);
->>>>>>> 5e967081
 }
 
 } // namespace crown