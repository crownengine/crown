/*
Copyright (c) 2013 Daniele Bartolini, Michele Rossi
Copyright (c) 2012 Daniele Bartolini, Simone Boscaratto

Permission is hereby granted, free of charge, to any person
obtaining a copy of this software and associated documentation
files (the "Software"), to deal in the Software without
restriction, including without limitation the rights to use,
copy, modify, merge, publish, distribute, sublicense, and/or sell
copies of the Software, and to permit persons to whom the
Software is furnished to do so, subject to the following
conditions:

The above copyright notice and this permission notice shall be
included in all copies or substantial portions of the Software.

THE SOFTWARE IS PROVIDED "AS IS", WITHOUT WARRANTY OF ANY KIND,
EXPRESS OR IMPLIED, INCLUDING BUT NOT LIMITED TO THE WARRANTIES
OF MERCHANTABILITY, FITNESS FOR A PARTICULAR PURPOSE AND
NONINFRINGEMENT. IN NO EVENT SHALL THE AUTHORS OR COPYRIGHT
HOLDERS BE LIABLE FOR ANY CLAIM, DAMAGES OR OTHER LIABILITY,
WHETHER IN AN ACTION OF CONTRACT, TORT OR OTHERWISE, ARISING
FROM, OUT OF OR IN CONNECTION WITH THE SOFTWARE OR THE USE OR
OTHER DEALINGS IN THE SOFTWARE.
*/

#pragma once

#include "lua.hpp"
#include "Types.h"

namespace crown
{

class Vec2;
class Vec3;
class Mat4;
class Quat;
class Unit;

class LuaStack
{
public:

							LuaStack(lua_State* L);

	lua_State*				state();

	/// Returns the number of elements in the stack.
	/// When called inside a function, it can be used to count
	/// the number of arguments passed to the function itself.
	int32_t					num_args();

	void					push_bool(bool value);
	void					push_int32(int32_t value);
	void					push_uint32(uint32_t value);
	void					push_int64(int64_t value);
	void					push_uint64(uint64_t value);
	void 					push_float(float value);
<<<<<<< HEAD
	void 					push_string(const char* str, size_t len);
=======

	void 					push_string(const char* s);
	void					push_literal(const char* s, size_t len);

>>>>>>> 43ec3187
	void					push_lightdata(void* data);

	void					push_vec2(const Vec2& v);
	void					push_vec3(const Vec3& v);
	void					push_mat4(const Mat4& m);
	void					push_quat(const Quat& q);

	void					push_unit(Unit* unit);

	bool 					get_bool(int32_t index);
	int32_t					get_int(int32_t index);
	float 					get_float(int32_t index);
	const char*				get_string(int32_t index);
	void*					get_lightdata(int32_t index);

	Vec2&					get_vec2(int32_t index);
	Vec3&					get_vec3(int32_t index);
	Mat4&					get_mat4(int32_t index);
	Quat&					get_quat(int32_t index);

	Unit*					get_unit(int32_t index);

private:

	lua_State* 				m_state;
};

} // namespace crown<|MERGE_RESOLUTION|>--- conflicted
+++ resolved
@@ -57,14 +57,8 @@
 	void					push_int64(int64_t value);
 	void					push_uint64(uint64_t value);
 	void 					push_float(float value);
-<<<<<<< HEAD
-	void 					push_string(const char* str, size_t len);
-=======
-
 	void 					push_string(const char* s);
 	void					push_literal(const char* s, size_t len);
-
->>>>>>> 43ec3187
 	void					push_lightdata(void* data);
 
 	void					push_vec2(const Vec2& v);
