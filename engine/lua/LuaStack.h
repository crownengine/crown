/*
Copyright (c) 2013 Daniele Bartolini, Michele Rossi
Copyright (c) 2012 Daniele Bartolini, Simone Boscaratto

Permission is hereby granted, free of charge, to any person
obtaining a copy of this software and associated documentation
files (the "Software"), to deal in the Software without
restriction, including without limitation the rights to use,
copy, modify, merge, publish, distribute, sublicense, and/or sell
copies of the Software, and to permit persons to whom the
Software is furnished to do so, subject to the following
conditions:

The above copyright notice and this permission notice shall be
included in all copies or substantial portions of the Software.

THE SOFTWARE IS PROVIDED "AS IS", WITHOUT WARRANTY OF ANY KIND,
EXPRESS OR IMPLIED, INCLUDING BUT NOT LIMITED TO THE WARRANTIES
OF MERCHANTABILITY, FITNESS FOR A PARTICULAR PURPOSE AND
NONINFRINGEMENT. IN NO EVENT SHALL THE AUTHORS OR COPYRIGHT
HOLDERS BE LIABLE FOR ANY CLAIM, DAMAGES OR OTHER LIABILITY,
WHETHER IN AN ACTION OF CONTRACT, TORT OR OTHERWISE, ARISING
FROM, OUT OF OR IN CONNECTION WITH THE SOFTWARE OR THE USE OR
OTHER DEALINGS IN THE SOFTWARE.
*/

#pragma once

#include "lua.hpp"
#include "Types.h"

namespace crown
{

class Vec2;
class Vec3;
class Mat4;
class Quat;
class Unit;

class LuaStack
{
public:

	//-----------------------------------------------------------------------------	
	LuaStack(lua_State* L) : m_state(L) {}

	//-----------------------------------------------------------------------------
	lua_State* state()
	{
		return m_state;
	}

	/// Returns the number of elements in the stack.
	/// When called inside a function, it can be used to count
	/// the number of arguments passed to the function itself.
<<<<<<< HEAD
	int32_t					num_args();

	void					push_bool(bool value);
	void					push_int32(int32_t value);
	void					push_uint32(uint32_t value);
	void					push_int64(int64_t value);
	void					push_uint64(uint64_t value);
	void 					push_float(float value);
	void 					push_string(const char* s);
	void					push_literal(const char* s, size_t len);
	void					push_lightdata(void* data);

	void					push_vec2(const Vec2& v);
	void					push_vec3(const Vec3& v);
	void					push_mat4(const Mat4& m);
	void					push_quat(const Quat& q);

	void					push_unit(Unit* unit);

	bool 					get_bool(int32_t index);
	int32_t					get_int(int32_t index);
	float 					get_float(int32_t index);
	const char*				get_string(int32_t index);
	void*					get_lightdata(int32_t index);

	Vec2&					get_vec2(int32_t index);
	Vec3&					get_vec3(int32_t index);
	Mat4&					get_mat4(int32_t index);
	Quat&					get_quat(int32_t index);
=======
	int32_t num_args()
	{
		return lua_gettop(m_state);
	}

	//-----------------------------------------------------------------------------
	void push_bool(bool value)
	{
		lua_pushboolean(m_state, value);
	}

	//-----------------------------------------------------------------------------
	void push_int32(int32_t value)
	{
		lua_pushinteger(m_state, value);
	}

	//-----------------------------------------------------------------------------
	void push_uint32(uint32_t value)
	{
		lua_pushinteger(m_state, value);
	}

	//-----------------------------------------------------------------------------
	void push_int64(int64_t value)
	{
		lua_pushinteger(m_state, value);
	}

	//-----------------------------------------------------------------------------
	void push_uint64(uint64_t value)
	{
		lua_pushinteger(m_state, value);
	}

	//-----------------------------------------------------------------------------
	void push_float(float value)
	{
		lua_pushnumber(m_state, value);
	}

	//-----------------------------------------------------------------------------
	void push_string(const char* s)
	{
		lua_pushstring(m_state, s);
	}

	//-----------------------------------------------------------------------------
	void push_literal(const char* s, size_t len)
	{
		lua_pushlstring(m_state, s, len);
	}

	//-----------------------------------------------------------------------------
	void push_lightdata(void* data)
	{
		lua_pushlightuserdata(m_state, data);
	}

	//-----------------------------------------------------------------------------
	bool get_bool(int32_t index)
	{
		return (bool) lua_toboolean(m_state, index);
	}

	//-----------------------------------------------------------------------------
	int32_t get_int(int32_t index)
	{
		return luaL_checkinteger(m_state, index);
	}

	//-----------------------------------------------------------------------------
	float get_float(int32_t index)
	{
		return luaL_checknumber(m_state, index);
	}

	//-----------------------------------------------------------------------------
	const char* get_string(int32_t index)
	{
		return luaL_checkstring(m_state, index);
	}

	//-----------------------------------------------------------------------------
	void* get_lightdata(int32_t index)
	{
		return lua_touserdata(m_state, index);	
	}

	Vec2& get_vec2(int32_t index);
	Vec3& get_vec3(int32_t index);
	Mat4& get_mat4(int32_t index);
	Quat& get_quat(int32_t index);
	void push_vec2(const Vec2& v);
	void push_vec3(const Vec3& v);
	void push_mat4(const Mat4& m);
	void push_quat(const Quat& q);
>>>>>>> 6cf57e83

	Unit*					get_unit(int32_t index);

private:

	lua_State* 				m_state;
};

} // namespace crown<|MERGE_RESOLUTION|>--- conflicted
+++ resolved
@@ -28,6 +28,7 @@
 
 #include "lua.hpp"
 #include "Types.h"
+#include "Unit.h"
 
 namespace crown
 {
@@ -43,7 +44,10 @@
 public:
 
 	//-----------------------------------------------------------------------------	
-	LuaStack(lua_State* L) : m_state(L) {}
+	LuaStack(lua_State* L)
+		: m_state(L)
+	{
+	}
 
 	//-----------------------------------------------------------------------------
 	lua_State* state()
@@ -54,37 +58,6 @@
 	/// Returns the number of elements in the stack.
 	/// When called inside a function, it can be used to count
 	/// the number of arguments passed to the function itself.
-<<<<<<< HEAD
-	int32_t					num_args();
-
-	void					push_bool(bool value);
-	void					push_int32(int32_t value);
-	void					push_uint32(uint32_t value);
-	void					push_int64(int64_t value);
-	void					push_uint64(uint64_t value);
-	void 					push_float(float value);
-	void 					push_string(const char* s);
-	void					push_literal(const char* s, size_t len);
-	void					push_lightdata(void* data);
-
-	void					push_vec2(const Vec2& v);
-	void					push_vec3(const Vec3& v);
-	void					push_mat4(const Mat4& m);
-	void					push_quat(const Quat& q);
-
-	void					push_unit(Unit* unit);
-
-	bool 					get_bool(int32_t index);
-	int32_t					get_int(int32_t index);
-	float 					get_float(int32_t index);
-	const char*				get_string(int32_t index);
-	void*					get_lightdata(int32_t index);
-
-	Vec2&					get_vec2(int32_t index);
-	Vec3&					get_vec3(int32_t index);
-	Mat4&					get_mat4(int32_t index);
-	Quat&					get_quat(int32_t index);
-=======
 	int32_t num_args()
 	{
 		return lua_gettop(m_state);
@@ -174,6 +147,18 @@
 		return lua_touserdata(m_state, index);	
 	}
 
+	//-----------------------------------------------------------------------------
+	void push_unit(Unit* unit)
+	{
+		lua_pushlightuserdata(m_state, unit);
+	}
+
+	//-----------------------------------------------------------------------------
+	Unit* get_unit(int32_t index)
+	{
+		return (Unit*) lua_touserdata(m_state, index);
+	}
+
 	Vec2& get_vec2(int32_t index);
 	Vec3& get_vec3(int32_t index);
 	Mat4& get_mat4(int32_t index);
@@ -182,13 +167,10 @@
 	void push_vec3(const Vec3& v);
 	void push_mat4(const Mat4& m);
 	void push_quat(const Quat& q);
->>>>>>> 6cf57e83
-
-	Unit*					get_unit(int32_t index);
 
 private:
 
-	lua_State* 				m_state;
+	lua_State* m_state;
 };
 
 } // namespace crown