/*
Copyright (c) 2013 Daniele Bartolini, Michele Rossi
Copyright (c) 2012 Daniele Bartolini, Simone Boscaratto

Permission is hereby granted, free of charge, to any person
obtaining a copy of this software and associated documentation
files (the "Software"), to deal in the Software without
restriction, including without limitation the rights to use,
copy, modify, merge, publish, distribute, sublicense, and/or sell
copies of the Software, and to permit persons to whom the
Software is furnished to do so, subject to the following
conditions:

The above copyright notice and this permission notice shall be
included in all copies or substantial portions of the Software.

THE SOFTWARE IS PROVIDED "AS IS", WITHOUT WARRANTY OF ANY KIND,
EXPRESS OR IMPLIED, INCLUDING BUT NOT LIMITED TO THE WARRANTIES
OF MERCHANTABILITY, FITNESS FOR A PARTICULAR PURPOSE AND
NONINFRINGEMENT. IN NO EVENT SHALL THE AUTHORS OR COPYRIGHT
HOLDERS BE LIABLE FOR ANY CLAIM, DAMAGES OR OTHER LIABILITY,
WHETHER IN AN ACTION OF CONTRACT, TORT OR OTHERWISE, ARISING
FROM, OUT OF OR IN CONNECTION WITH THE SOFTWARE OR THE USE OR
OTHER DEALINGS IN THE SOFTWARE.
*/

#include <stdarg.h>

#include "LuaEnvironment.h"
#include "Assert.h"
#include "StringUtils.h"
#include "LuaStack.h"
#include "Device.h"
#include "LuaResource.h"
#include "ResourceManager.h"

namespace crown
{

//-----------------------------------------------------------------------------
CE_EXPORT int luaopen_libcrown(lua_State* /*L*/)
{
	LuaEnvironment* env = device()->lua_environment();

	load_int_setting(*env);
	load_float_setting(*env);
	load_string_setting(*env);

	load_vec2(*env);
	load_vec3(*env);
	load_mat4(*env);
	load_quat(*env);
	load_math(*env);
	load_window(*env);
	load_mouse(*env);
	load_keyboard(*env);
	load_accelerometer(*env);
	load_device(*env);
	load_resource_package(*env);

	return 1;
}

//-----------------------------------------------------------------------------
static int crown_lua_require(lua_State* L)
{
	LuaStack stack(L);

	const char* filename = stack.get_string(1);

	const ResourceId lua_res = device()->resource_manager()->load("lua", filename);
	device()->resource_manager()->flush();

	const LuaResource* lr = (LuaResource*) device()->resource_manager()->data(lua_res);
	luaL_loadbuffer(L, (const char*) lr->code(), lr->size(), "");

	device()->resource_manager()->unload(lua_res);

	return 1;
}

//-----------------------------------------------------------------------------
LuaEnvironment::LuaEnvironment()
	: m_state(luaL_newstate()), m_is_used(false)
{
}

//-----------------------------------------------------------------------------
void LuaEnvironment::init()
{
	// Open default libraries
	luaL_openlibs(m_state);
	// Open Crown library
	lua_cpcall(m_state, luaopen_libcrown, NULL);

	// Register custom loader
	lua_getfield(m_state, LUA_GLOBALSINDEX, "package");
	lua_getfield(m_state, -1, "loaders");
	lua_remove(m_state, -2);

	int num_loaders = 0;
	lua_pushnil(m_state);
	while (lua_next(m_state, -2) != 0)
	{
		lua_pop(m_state, 1);
		num_loaders++;
	}

	lua_pushinteger(m_state, num_loaders + 1);
	lua_pushcfunction(m_state, crown_lua_require);
	lua_rawset(m_state, -3);

	lua_pop(m_state, 1);

	m_is_used = true;
}

//-----------------------------------------------------------------------------
void LuaEnvironment::shutdown()
{
	lua_close(m_state);
	m_is_used = false;
}

//-----------------------------------------------------------------------------
bool LuaEnvironment::load_and_execute(const char* res_name)
{
	CE_ASSERT_NOT_NULL(res_name);

	ResourceManager* resman = device()->resource_manager();

	// Load the resource
	ResourceId res_id = resman->load("lua", res_name);
	resman->flush();
	LuaResource* lr = (LuaResource*) resman->data(res_id);
	
	lua_getglobal(m_state, "debug");
	lua_getfield(m_state, -1, "traceback");
	if (luaL_loadbuffer(m_state, (const char*) lr->code(), lr->size(), res_name) == 0)
	{
		if (lua_pcall(m_state, 0, 0, -2) == 0)
		{
			// Unloading is OK since the script data has been copied to Lua
			resman->unload(res_id);
			lua_pop(m_state, 2); // Pop debug.traceback
			return true;
		}
	}

	error();
	lua_pop(m_state, 2); // Pop debug.traceback
	return false;
}

//-----------------------------------------------------------------------------
bool LuaEnvironment::execute_string(const char* s)
{
	CE_ASSERT_NOT_NULL(s);

	lua_getglobal(m_state, "debug");
	lua_getfield(m_state, -1, "traceback");
	if (luaL_loadstring(m_state, s) == 0)
	{
		if (lua_pcall(m_state, 0, 0, -2) == 0)
		{
			// Unloading is OK since the script data has been copied to Lua
			lua_pop(m_state, 2); // Pop debug.traceback
			return true;
		}
	}

	error();
	lua_pop(m_state, 2); // Pop debug.traceback
	return false;
}

//-----------------------------------------------------------------------------
void LuaEnvironment::load_module_function(const char* module, const char* name, const lua_CFunction func)
{
	luaL_Reg entry[2];

	entry[0].name = name;
	entry[0].func = func;
	entry[1].name = NULL;
	entry[1].func = NULL;

	luaL_register(m_state, module, entry);
}

//-----------------------------------------------------------
void LuaEnvironment::load_module_enum(const char* /*module*/, const char* name, uint32_t value)
{
	lua_pushinteger(m_state, value);
	lua_setfield(m_state, -2, name);
}

//-----------------------------------------------------------------------------
bool LuaEnvironment::call_global(const char* func, uint8_t argc, ...)
{
	CE_ASSERT_NOT_NULL(func);

	LuaStack stack(m_state);

	va_list vl;
	va_start(vl, argc);

	lua_getglobal(m_state, "debug");
	lua_getfield(m_state, -1, "traceback");
	lua_getglobal(m_state, func);

	for (uint8_t i = 0; i < argc; i++)
	{
		const int type = va_arg(vl, int);
		switch (type)
		{
			case ARGUMENT_FLOAT:
			{
				stack.push_float(va_arg(vl, double));
				break;
			}
			default:
			{
				CE_ASSERT(false, "Oops, lua argument unknown");
				break;
			}
		}
	}

	va_end(vl);

<<<<<<< HEAD
	load_unit(*env);
	load_world(*env);

	return 1;
=======
	if (lua_pcall(m_state, argc, 0, -argc - 2) != 0)
	{
		error();
		lua_pop(m_state, 2); // Pop debug.traceback
		return false;
	}

	lua_pop(m_state, 2); // Pop debug.traceback

	return true;
>>>>>>> 6cf57e83
}

//-----------------------------------------------------------------------------
void LuaEnvironment::error()
{
	const char* msg = lua_tostring(m_state, -1);
	Log::e(msg);
	lua_pop(m_state, 1);
}

} // namespace crown<|MERGE_RESOLUTION|>--- conflicted
+++ resolved
@@ -57,6 +57,8 @@
 	load_accelerometer(*env);
 	load_device(*env);
 	load_resource_package(*env);
+	// load_unit(*env);
+	// load_world(*env);
 
 	return 1;
 }
@@ -228,12 +230,6 @@
 
 	va_end(vl);
 
-<<<<<<< HEAD
-	load_unit(*env);
-	load_world(*env);
-
-	return 1;
-=======
 	if (lua_pcall(m_state, argc, 0, -argc - 2) != 0)
 	{
 		error();
@@ -244,7 +240,6 @@
 	lua_pop(m_state, 2); // Pop debug.traceback
 
 	return true;
->>>>>>> 6cf57e83
 }
 
 //-----------------------------------------------------------------------------
