/*
Copyright (c) 2013 Daniele Bartolini, Michele Rossi
Copyright (c) 2012 Daniele Bartolini, Simone Boscaratto

Permission is hereby granted, free of charge, to any person
obtaining a copy of this software and associated documentation
files (the "Software"), to deal in the Software without
restriction, including without limitation the rights to use,
copy, modify, merge, publish, distribute, sublicense, and/or sell
copies of the Software, and to permit persons to whom the
Software is furnished to do so, subject to the following
conditions:

The above copyright notice and this permission notice shall be
included in all copies or substantial portions of the Software.

THE SOFTWARE IS PROVIDED "AS IS", WITHOUT WARRANTY OF ANY KIND,
EXPRESS OR IMPLIED, INCLUDING BUT NOT LIMITED TO THE WARRANTIES
OF MERCHANTABILITY, FITNESS FOR A PARTICULAR PURPOSE AND
NONINFRINGEMENT. IN NO EVENT SHALL THE AUTHORS OR COPYRIGHT
HOLDERS BE LIABLE FOR ANY CLAIM, DAMAGES OR OTHER LIABILITY,
WHETHER IN AN ACTION OF CONTRACT, TORT OR OTHERWISE, ARISING
FROM, OUT OF OR IN CONNECTION WITH THE SOFTWARE OR THE USE OR
OTHER DEALINGS IN THE SOFTWARE.
*/

#include "LuaEnvironment.h"
#include "LuaStack.h"
#include "PhysicsWorld.h"
#include "Quaternion.h"

namespace crown
{

//-----------------------------------------------------------------------------
static int physics_world_gravity(lua_State* L)
{
	LuaStack stack(L);

	PhysicsWorld* world = stack.get_physics_world(1);

	stack.push_vector3(world->gravity());
	return 1;
}

//-----------------------------------------------------------------------------
static int physics_world_set_gravity(lua_State* L)
{
	LuaStack stack(L);

	PhysicsWorld* world = stack.get_physics_world(1);
	const Vector3& gravity = stack.get_vector3(2);

	world->set_gravity(gravity);
	return 0;
}

//-----------------------------------------------------------------------------
static int physics_world_make_raycast(lua_State* L)
{
	LuaStack stack(L);

	PhysicsWorld* world = stack.get_physics_world(1);
	/* const char* callback = */ stack.get_string(2);
	int mode = stack.get_int(3);
	int filter = stack.get_int(4);

	RaycastId raycast = world->create_raycast((CollisionMode::Enum) mode, (CollisionType::Enum) filter);

	stack.push_raycast(world->lookup_raycast(raycast));
	return 1;
}

//-----------------------------------------------------------------------------
static int physics_world_overlap_test(lua_State* L)
{
	LuaStack stack(L);

	PhysicsWorld* world = stack.get_physics_world(1);
<<<<<<< HEAD
	CollisionType::Enum filter = (CollisionType::Enum) stack.get_int(2);
	ShapeType::Enum shape_type = (ShapeType::Enum) stack.get_int(3);
	Vector3 pos = stack.get_vector3(4);
	Quaternion rot = stack.get_quaternion(5);
	Vector3 size = stack.get_vector3(6);
=======
	/* const char* callback = */ stack.get_string(2);
	CollisionType::Enum filter = (CollisionType::Enum) stack.get_int(3);
	ShapeType::Enum shape_type = (ShapeType::Enum) stack.get_int(4);
	Vector3 pos = stack.get_vector3(5);
	Quaternion rot = stack.get_quaternion(6);
	Vector3 size = stack.get_vector3(7);
>>>>>>> 0843da53

	Array<Actor*> actors(default_allocator());

	world->overlap_test(filter, shape_type, pos, rot, size, actors);

	stack.push_table();
	for (uint32_t i = 0; i < array::size(actors); i++)
	{
		stack.push_key_begin(i+1);
		stack.push_actor(actors[i]);
		stack.push_key_end();
	}

	return 1;
}

//-----------------------------------------------------------------------------
static int physics_world_tostring(lua_State* L)
{
	LuaStack stack(L);
	PhysicsWorld* pw = stack.get_physics_world(1);
	stack.push_fstring("PhysicsWorld (%p)", pw);
	return 1;
}

//-----------------------------------------------------------------------------
void load_physics_world(LuaEnvironment& env)
{
	env.load_module_function("PhysicsWorld", "gravity",				physics_world_gravity);
	env.load_module_function("PhysicsWorld", "set_gravity",			physics_world_set_gravity);
	env.load_module_function("PhysicsWorld", "make_raycast",		physics_world_make_raycast);
	env.load_module_function("PhysicsWorld", "overlap_test",		physics_world_overlap_test);
	env.load_module_function("PhysicsWorld", "__index",				"PhysicsWorld");
	env.load_module_function("PhysicsWorld", "__tostring",			physics_world_tostring);

	// Actor types
	env.load_module_enum("ActorType", "STATIC",						ActorType::STATIC);
	env.load_module_enum("ActorType", "DYNAMIC_PHYSICAL",			ActorType::DYNAMIC_PHYSICAL);
	env.load_module_enum("ActorType", "DYNAMIC_KINEMATIC",			ActorType::DYNAMIC_KINEMATIC);

	// Shape types
	env.load_module_enum("ShapeType", "SPHERE",						ShapeType::SPHERE);
	env.load_module_enum("ShapeType", "CAPSULE",					ShapeType::CAPSULE);
	env.load_module_enum("ShapeType", "BOX",						ShapeType::BOX);
	env.load_module_enum("ShapeType", "PLANE",						ShapeType::PLANE);
	env.load_module_enum("ShapeType", "CONVEX_MESH",				ShapeType::CONVEX_MESH);

	// SceneQuery modes
	env.load_module_enum("CollisionMode", "CLOSEST",				CollisionMode::CLOSEST);
	env.load_module_enum("CollisionMode", "ANY",					CollisionMode::ANY);
	env.load_module_enum("CollisionMode", "ALL",					CollisionMode::ALL);

	// SceneQuery filters
	env.load_module_enum("CollisionType", "STATIC",					CollisionType::STATIC);
	env.load_module_enum("CollisionType", "DYNAMIC",				CollisionType::DYNAMIC);
	env.load_module_enum("CollisionType", "BOTH",					CollisionType::BOTH);
}

} // namespace crown<|MERGE_RESOLUTION|>--- conflicted
+++ resolved
@@ -77,20 +77,12 @@
 	LuaStack stack(L);
 
 	PhysicsWorld* world = stack.get_physics_world(1);
-<<<<<<< HEAD
 	CollisionType::Enum filter = (CollisionType::Enum) stack.get_int(2);
 	ShapeType::Enum shape_type = (ShapeType::Enum) stack.get_int(3);
 	Vector3 pos = stack.get_vector3(4);
 	Quaternion rot = stack.get_quaternion(5);
 	Vector3 size = stack.get_vector3(6);
-=======
-	/* const char* callback = */ stack.get_string(2);
-	CollisionType::Enum filter = (CollisionType::Enum) stack.get_int(3);
-	ShapeType::Enum shape_type = (ShapeType::Enum) stack.get_int(4);
-	Vector3 pos = stack.get_vector3(5);
-	Quaternion rot = stack.get_quaternion(6);
-	Vector3 size = stack.get_vector3(7);
->>>>>>> 0843da53
+
 
 	Array<Actor*> actors(default_allocator());
 
