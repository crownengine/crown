/*
Copyright (c) 2013 Daniele Bartolini, Michele Rossi
Copyright (c) 2012 Daniele Bartolini, Simone Boscaratto

Permission is hereby granted, free of charge, to any person
obtaining a copy of this software and associated documentation
files (the "Software"), to deal in the Software without
restriction, including without limitation the rights to use,
copy, modify, merge, publish, distribute, sublicense, and/or sell
copies of the Software, and to permit persons to whom the
Software is furnished to do so, subject to the following
conditions:

The above copyright notice and this permission notice shall be
included in all copies or substantial portions of the Software.

THE SOFTWARE IS PROVIDED "AS IS", WITHOUT WARRANTY OF ANY KIND,
EXPRESS OR IMPLIED, INCLUDING BUT NOT LIMITED TO THE WARRANTIES
OF MERCHANTABILITY, FITNESS FOR A PARTICULAR PURPOSE AND
NONINFRINGEMENT. IN NO EVENT SHALL THE AUTHORS OR COPYRIGHT
HOLDERS BE LIABLE FOR ANY CLAIM, DAMAGES OR OTHER LIABILITY,
WHETHER IN AN ACTION OF CONTRACT, TORT OR OTHERWISE, ARISING
FROM, OUT OF OR IN CONNECTION WITH THE SOFTWARE OR THE USE OR
OTHER DEALINGS IN THE SOFTWARE.
*/

#include <inttypes.h>
#include "BundleCompiler.h"
#include "Vector.h"
#include "DynamicString.h"
#include "Allocator.h"
#include "OS.h"
#include "Log.h"
#include "Resource.h"
#include "Path.h"
#include "DiskFilesystem.h"
#include "TempAllocator.h"

namespace crown
{

//-----------------------------------------------------------------------------
BundleCompiler::BundleCompiler()
{
}

//-----------------------------------------------------------------------------
bool BundleCompiler::compile(const char* bundle_dir, const char* source_dir)
{
	Vector<DynamicString> files(default_allocator());
	BundleCompiler::scan(source_dir, "", files);

	// Create bundle dir if does not exist
	DiskFilesystem temp;
	if (!temp.is_directory(bundle_dir) || !temp.is_file(bundle_dir))
	{
		temp.create_directory(bundle_dir);
	}

	// Copy crown.config to bundle dir
	DiskFilesystem src_fs(source_dir);
	DiskFilesystem dst_fs(bundle_dir);

	if (src_fs.is_file("crown.config"))
	{
		File* src = src_fs.open("crown.config", FOM_READ);
		File* dst = dst_fs.open("crown.config", FOM_WRITE);
		src->copy_to(*dst, src->size());
		src_fs.close(src);
		dst_fs.close(dst);
	}
	else
	{
		Log::d("'crown.config' does not exist.");
		return false;
	}

	// Compile all resources
	for (uint32_t i = 0; i < files.size(); i++)
	{
		const char* filename = files[i].c_str();

		uint64_t filename_hash = hash::murmur2_64(filename, string::strlen(filename), 0);

		char filename_extension[32];
		path::extension(filename, filename_extension, 32);
		uint32_t resource_type_hash = hash::murmur2_32(filename_extension, string::strlen(filename_extension), 0);

		char out_name[65];
		snprintf(out_name, 65, "%"PRIx64"", filename_hash);

		// Skip crown.config file
		if (resource_type_hash == CONFIG_TYPE)
		{
			continue;
		}

		Log::i("%s <= %s", out_name, filename);

		bool result = false;
		if (resource_type_hash == TEXTURE_TYPE)
		{
			result = m_texture.compile(source_dir, bundle_dir, filename, out_name);
		}
		else if (resource_type_hash == LUA_TYPE)
		{
			result = m_lua.compile(source_dir, bundle_dir, filename, out_name);
		}
<<<<<<< HEAD
		else if(resource_type_hash == SOUND_TYPE)
		{
			result = m_sound.compile(source_dir, bundle_dir, filename, out_name);
=======
		else if (resource_type_hash == PACKAGE_TYPE)
		{
			result = m_package.compile(source_dir, bundle_dir, filename, out_name);
>>>>>>> c7b4d2ef
		}
		else
		{
			Log::e("Oops, unknown resource type!");
			return false;
		}

		if (!result)
		{
			return false;
		}
	}

	return true;
}

void BundleCompiler::scan(const char* source_dir, const char* cur_dir, Vector<DynamicString>& files)
{
	Vector<DynamicString> my_files(default_allocator());

	DiskFilesystem fs(source_dir);
	fs.list_files(cur_dir, my_files);

	for (uint32_t i = 0; i < my_files.size(); i++)
	{
		DynamicString file_i(default_allocator());

		if (string::strcmp(cur_dir, "") != 0)
		{
			file_i += cur_dir;
			file_i += '/';
		}
		file_i += my_files[i];

		if (fs.is_directory(file_i.c_str()))
		{
			BundleCompiler::scan(source_dir, file_i.c_str(), files);
		}
		else // Assume a regular file
		{
			files.push_back(file_i);
		}
	}
}

} // namespace crown<|MERGE_RESOLUTION|>--- conflicted
+++ resolved
@@ -106,15 +106,13 @@
 		{
 			result = m_lua.compile(source_dir, bundle_dir, filename, out_name);
 		}
-<<<<<<< HEAD
 		else if(resource_type_hash == SOUND_TYPE)
 		{
 			result = m_sound.compile(source_dir, bundle_dir, filename, out_name);
-=======
+		}
 		else if (resource_type_hash == PACKAGE_TYPE)
 		{
 			result = m_package.compile(source_dir, bundle_dir, filename, out_name);
->>>>>>> c7b4d2ef
 		}
 		else
 		{
