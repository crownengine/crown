--- conflicted
+++ resolved
@@ -39,24 +39,12 @@
 
 //-----------------------------------------------------------------------------
 PackageCompiler::PackageCompiler()
-	: m_has_texture(false)
-	, m_has_lua(false)
-	, m_has_sound(false)
-<<<<<<< HEAD
-	, m_has_unit(false)
-=======
-	, m_has_mesh(false)
-	, m_has_sprite(false)
->>>>>>> 78698a99
-	, m_texture(default_allocator())
+	: m_texture(default_allocator())
 	, m_script(default_allocator())
 	, m_sound(default_allocator())
 	, m_mesh(default_allocator())
-<<<<<<< HEAD
 	, m_unit(default_allocator())
-=======
 	, m_sprite(default_allocator())
->>>>>>> 78698a99
 {
 }
 
@@ -173,7 +161,6 @@
 		}
 	}
 
-<<<<<<< HEAD
 	// Check for units
 	if (root.has_key("unit"))
 	{
@@ -190,7 +177,14 @@
 			if (!fs.is_file(unit_name.c_str()))
 			{
 				Log::e("Unit '%s' does not exist.", unit_name.c_str());
-=======
+			}
+
+			ResourceId id;
+			id.id = hash::murmur2_64(unit_name.c_str(), string::strlen(unit_name.c_str()), 0);
+			m_unit.push_back(id);
+		}
+	}
+
 	// Check for meshes
 	if (root.has_key("sprite"))
 	{
@@ -207,35 +201,22 @@
 			if (!fs.is_file(sprite_name.c_str()))
 			{
 				Log::e("Sprite '%s' does not exist.", sprite_name.c_str());
->>>>>>> 78698a99
-				return 0;
-			}
-
-			ResourceId id;
-<<<<<<< HEAD
-			id.id = hash::murmur2_64(unit_name.c_str(), string::strlen(unit_name.c_str()), 0);
-			m_unit.push_back(id);
-		}
-	}
-
-
-=======
+				return 0;
+			}
+
+			ResourceId id;
 			id.id = hash::murmur2_64(sprite_name.c_str(), string::strlen(sprite_name.c_str()), 0);
 			m_sprite.push_back(id);
 		}
 	}
 
->>>>>>> 78698a99
 	return sizeof(PackageHeader) +
 			m_texture.size() * sizeof(ResourceId) +
 			m_script.size() * sizeof(ResourceId) +
 			m_sound.size() * sizeof(ResourceId) +
 			m_mesh.size() * sizeof(ResourceId) +
-<<<<<<< HEAD
-			m_unit.size() * sizeof(ResourceId);
-=======
+			m_unit.size() * sizeof(ResourceId) +
 			m_sprite.size() * sizeof(ResourceId);
->>>>>>> 78698a99
 }
 
 //-----------------------------------------------------------------------------
@@ -246,21 +227,15 @@
 	header.num_scripts = m_script.size();
 	header.num_sounds = m_sound.size();
 	header.num_meshes = m_mesh.size();
-<<<<<<< HEAD
 	header.num_units = m_unit.size();
-=======
 	header.num_sprites = m_sprite.size();
->>>>>>> 78698a99
 
 	header.textures_offset = sizeof(PackageHeader);
 	header.scripts_offset  = header.textures_offset + sizeof(ResourceId) * header.num_textures;
 	header.sounds_offset = header.scripts_offset + sizeof(ResourceId) * header.num_scripts;
 	header.meshes_offset = header.sounds_offset + sizeof(ResourceId) * header.num_sounds;
-<<<<<<< HEAD
 	header.units_offset = header.meshes_offset + sizeof(ResourceId) * header.num_meshes;
-=======
-	header.sprites_offset = header.meshes_offset + sizeof(ResourceId) * header.num_meshes;
->>>>>>> 78698a99
+	header.sprites_offset = header.units_offset + sizeof(ResourceId) * header.num_units;
 
 	out_file->write((char*) &header, sizeof(PackageHeader));
 
@@ -280,15 +255,13 @@
 	{
 		out_file->write((char*) m_mesh.begin(), sizeof(ResourceId) * header.num_meshes);
 	}
-<<<<<<< HEAD
 	if (m_unit.size() > 0)
 	{
 		out_file->write((char*) m_unit.begin(), sizeof(ResourceId) * header.num_units);	
-=======
+	}
 	if (m_sprite.size() > 0)
 	{
 		out_file->write((char*) m_sprite.begin(), sizeof(ResourceId) * header.num_sprites);
->>>>>>> 78698a99
 	}
 
 	// Cleanup
@@ -296,11 +269,8 @@
 	m_script.clear();
 	m_sound.clear();
 	m_mesh.clear();
-<<<<<<< HEAD
 	m_unit.clear();
-=======
 	m_sprite.clear();
->>>>>>> 78698a99
 }
 
 } // namespace crown