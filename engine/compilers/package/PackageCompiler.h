--- conflicted
+++ resolved
@@ -44,25 +44,12 @@
 
 private:
 
-	bool m_has_texture;
-	bool m_has_lua;
-	bool m_has_sound;
-	bool m_has_mesh;
-<<<<<<< HEAD
-	bool m_has_unit;
-=======
-	bool m_has_sprite;
->>>>>>> 78698a99
-
 	List<ResourceId> m_texture;
 	List<ResourceId> m_script;
 	List<ResourceId> m_sound;
 	List<ResourceId> m_mesh;
-<<<<<<< HEAD
 	List<ResourceId> m_unit;
-=======
 	List<ResourceId> m_sprite;
->>>>>>> 78698a99
 };
 
 } // namespace crown