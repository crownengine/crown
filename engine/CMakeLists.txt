--- conflicted
+++ resolved
@@ -282,11 +282,8 @@
 	renderers/Mesh.cpp
 	renderers/Sprite.cpp
 	renderers/Material.cpp
-<<<<<<< HEAD
 	renderers/Particles.cpp
-=======
 	renderers/DebugLine.cpp
->>>>>>> 5f3614ff
 )
 
 set (RENDERERS_HEADERS
@@ -295,11 +292,8 @@
 	renderers/Mesh.h
 	renderers/Sprite.h
 	renderers/Material.h
-<<<<<<< HEAD
 	renderers/Particles.h
-=======
 	renderers/DebugLine.h
->>>>>>> 5f3614ff
 )
 
 set (RESOURCE_SRC
