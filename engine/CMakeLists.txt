--- conflicted
+++ resolved
@@ -67,12 +67,6 @@
 set (SRC
 	Camera.cpp
 	Device.cpp
-<<<<<<< HEAD
-	EventBuffer.cpp
-	FPSSystem.cpp
-=======
-	ConsoleServer.cpp
->>>>>>> 5e967081
 )
 
 set (HEADERS
@@ -80,12 +74,6 @@
 	Config.h
 	Crown.h
 	Device.h
-<<<<<<< HEAD
-	EventBuffer.h
-	FPSSystem.h
-=======
-	ConsoleServer.h
->>>>>>> 5e967081
 )
 
 set (CORE_SRC
@@ -369,8 +357,6 @@
 
 	list (APPEND OS_HEADERS
 		os/linux/OsWindow.h
-		os/linux/TCPSocket.h
-		os/linux/UDPSocket.h
 		os/linux/OsFile.h
 		os/linux/OsThread.h
 		os/linux/Mutex.h
