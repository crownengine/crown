cmake_minimum_required(VERSION 2.8)

# detect architecture
if (CROWN_ARCH MATCHES "x86")
	set (CROWN_THIRD ${CMAKE_SOURCE_DIR}/engine/third/x86)
endif (CROWN_ARCH MATCHES "x86")

if (CROWN_ARCH MATCHES "x86_64")
	set (CROWN_THIRD ${CMAKE_SOURCE_DIR}/engine/third/x86_64)
endif (CROWN_ARCH MATCHES "x86_64")

if (CROWN_ARCH MATCHES "win32")
	set (CROWN_THIRD ${CMAKE_SOURCE_DIR}/engine/third/win32)
endif (CROWN_ARCH MATCHES "win32")

if (CROWN_ARCH MATCHES "win64")
	set (CROWN_THIRD ${CMAKE_SOURCE_DIR}/engine/third/win64)
endif (CROWN_ARCH MATCHES "win64")

if (CROWN_ARCH MATCHES "ARMv7")
	set (CROWN_THIRD ${CMAKE_SOURCE_DIR}/engine/third/ARMv7)
endif (CROWN_ARCH MATCHES "ARMv7")

# architecture dependent includes
set (CROWN_THIRD_INCLUDES
	${CROWN_THIRD}/luajit/include/luajit-2.0
	${CROWN_THIRD}/glew-1.9.0/include
	${CROWN_THIRD}/zlib/include
	${CROWN_THIRD}/oggvorbis/include
	${CROWN_THIRD}/openAL/include
	${CROWN_THIRD}/physx/include
	${CROWN_THIRD}/physx/include/common
	${CROWN_THIRD}/physx/include/characterkinematic
	${CROWN_THIRD}/physx/include/cloth
	${CROWN_THIRD}/physx/include/common
	${CROWN_THIRD}/physx/include/cooking
	${CROWN_THIRD}/physx/include/extensions
	${CROWN_THIRD}/physx/include/foundation
	${CROWN_THIRD}/physx/include/geometry
	${CROWN_THIRD}/physx/include/particles
	${CROWN_THIRD}/physx/include/physxprofilesdk
	${CROWN_THIRD}/physx/include/physxvisualdebuggersdk
	${CROWN_THIRD}/physx/include/pvd
	${CROWN_THIRD}/physx/include/pxtask
	${CROWN_THIRD}/physx/include/RepX
	${CROWN_THIRD}/physx/include/RepXUpgrader
	${CROWN_THIRD}/physx/include/vehicle
)

# architecture dependent libraries
set (CROWN_THIRD_LIBS
	${CROWN_THIRD}/luajit/lib
	${CROWN_THIRD}/glew-1.9.0/lib
	${CROWN_THIRD}/zlib/lib
	${CROWN_THIRD}/oggvorbis/lib
	${CROWN_THIRD}/openAL/lib
	${CROWN_THIRD}/physx/lib
)

add_subdirectory(${CROWN_THIRD})

# platform independent includes
set (CROWN_INCLUDES
	${CMAKE_SOURCE_DIR}/engine
	${CMAKE_SOURCE_DIR}/engine/core
	${CMAKE_SOURCE_DIR}/engine/core/bv
	${CMAKE_SOURCE_DIR}/engine/core/containers
	${CMAKE_SOURCE_DIR}/engine/core/math
	${CMAKE_SOURCE_DIR}/engine/core/mem
	${CMAKE_SOURCE_DIR}/engine/core/compressors
	${CMAKE_SOURCE_DIR}/engine/core/filesystem
	${CMAKE_SOURCE_DIR}/engine/core/json
	${CMAKE_SOURCE_DIR}/engine/core/strings
	${CMAKE_SOURCE_DIR}/engine/core/settings
	${CMAKE_SOURCE_DIR}/engine/os
	${CMAKE_SOURCE_DIR}/engine/input
	${CMAKE_SOURCE_DIR}/engine/renderers
	${CMAKE_SOURCE_DIR}/engine/renderers/backend
	${CMAKE_SOURCE_DIR}/engine/resource
	${CMAKE_SOURCE_DIR}/engine/rpc
	${CMAKE_SOURCE_DIR}/engine/network
	${CMAKE_SOURCE_DIR}/engine/lua
	${CMAKE_SOURCE_DIR}/engine/audio
	${CMAKE_SOURCE_DIR}/engine/compilers
	${CMAKE_SOURCE_DIR}/engine/physics
	${CMAKE_SOURCE_DIR}/engine/world
)

set (SRC
	Device.cpp
<<<<<<< HEAD
=======
	RenderWorld.cpp
	Mesh.cpp
	Sprite.cpp
	Material.cpp
	Gui.cpp
>>>>>>> 802ef55b
	ConsoleServer.cpp
)

set (HEADERS
	Config.h
	Crown.h
	Device.h
<<<<<<< HEAD
=======
	RenderWorld.h
	Mesh.h
	Sprite.h
	Material.h
	Gui.h
>>>>>>> 802ef55b
	ConsoleServer.h
)

set (CORE_SRC
	core/Log.cpp
	core/Args.cpp
)

set (CORE_HEADERS
	core/Assert.h
	core/Types.h
	core/Args.h
	core/Log.h
)

set (BV_SRC
	core/bv/Circle.cpp
	core/bv/Frustum.cpp
	core/bv/Rect.cpp
)

set (BV_HEADERS
	core/bv/Box.h
	core/bv/Circle.h
	core/bv/Frustum.h
	core/bv/Rect.h
	core/bv/Sphere.h
)

set (CONTAINERS_SRC
)

set (CONTAINERS_HEADERS
	core/containers/Queue.h
	core/containers/PriorityQueue.h
	core/containers/Map.h
	core/containers/List.h
	core/containers/Vector.h
	core/containers/RBTree.h
	core/containers/IdTable.h
	core/containers/IdArray.h
	core/containers/EventStream.h
)

set (MATH_SRC
	core/math/Color4.cpp
	core/math/Matrix3x3.cpp
	core/math/Matrix4x4.cpp
	core/math/Plane.cpp
	core/math/Quaternion.cpp
	core/math/Vector2.cpp
	core/math/Vector3.cpp
	core/math/Vector4.cpp
)

set (MATH_HEADERS
	core/math/Color4.h
	core/math/Intersection.h
	core/math/Matrix3x3.h
	core/math/Matrix4x4.h
	core/math/MathUtils.h
	core/math/Plane.h
	core/math/Quaternion.h
	core/math/Random.h
	core/math/Ray.h
	core/math/Triangle.h
	core/math/Vector2.h
	core/math/Vector3.h
	core/math/Vector4.h
)

set (FILESYSTEM_SRC
	core/filesystem/File.cpp
	core/filesystem/DiskFile.cpp
	core/filesystem/DiskFilesystem.cpp
)

set (FILESYSTEM_HEADERS
	core/filesystem/File.h
	core/filesystem/NullFile.h
	core/filesystem/DiskFile.h
	core/filesystem/BinaryReader.h
	core/filesystem/BinaryWriter.h
	core/filesystem/TextReader.h
	core/filesystem/TextWriter.h
	core/filesystem/Filesystem.h
	core/filesystem/DiskFilesystem.h
)

set (JSON_SRC
	core/json/JSON.cpp
	core/json/JSONParser.cpp
)

set (JSON_HEADERS
	core/json/JSON.h
	core/json/JSONParser.h
)

set (STRINGS_SRC
)

set (STRINGS_HEADERS
	core/strings/Path.h
	core/strings/StringUtils.h
	core/strings/StringStream.h
	core/strings/Hash.h
	core/strings/DynamicString.h
)

set (MEM_SRC
	core/mem/Memory.cpp
	core/mem/HeapAllocator.cpp
	core/mem/LinearAllocator.cpp
	core/mem/StackAllocator.cpp
	core/mem/ProxyAllocator.cpp
	core/mem/PoolAllocator.cpp
)

set (MEM_HEADERS
	core/mem/Memory.h
	core/mem/Allocator.h
	core/mem/HeapAllocator.h
	core/mem/TempAllocator.h
	core/mem/LinearAllocator.h
	core/mem/StackAllocator.h
	core/mem/ProxyAllocator.h
	core/mem/PoolAllocator.h
)

set (COMPRESSORS_SRC
	core/compressors/ZipCompressor.cpp
)

set (COMPRESSORS_HEADERS
	core/compressors/Compressor.h
	core/compressors/ZipCompressor.h
)

set (SETTINGS_SRC
	core/settings/IntSetting.cpp
	core/settings/FloatSetting.cpp
	core/settings/StringSetting.cpp
)

set (SETTINGS_HEADERS
	core/settings/IntSetting.h
	core/settings/FloatSetting.h
	core/settings/StringSetting.h
)

set (INPUT_SRC
)

set (INPUT_HEADERS
	input/Keyboard.h
	input/KeyCode.h
	input/Mouse.h
	input/Touch.h
)

set (NETWORK_SRC
	network/BitMessage.cpp
)

set (NETWORK_HEADERS
	network/BitMessage.h
)

set (RENDERERS_BACKEND_SRC
)

set (RENDERERS_BACKEND_HEADERS
	renderers/backend/Renderer.h
	renderers/backend/RenderContext.h
	renderers/backend/PixelFormat.h
	renderers/backend/VertexFormat.h
)

set (RENDERERS_SRC
	renderers/RenderWorld.cpp
	renderers/Mesh.cpp
	renderers/Sprite.cpp
	renderers/Material.cpp
)

set (RENDERERS_HEADERS
	renderers/RenderWorld.h
	renderers/RenderWorldTypes.h
	renderers/Mesh.h
	renderers/Sprite.h
	renderers/Material.h
)


set (RESOURCE_SRC
	resource/ResourceLoader.cpp
	resource/ResourceManager.cpp
	resource/ResourceRegistry.cpp
	resource/UnitResource.cpp
	resource/TextureResource.cpp
	resource/SpriteResource.cpp
	resource/SoundResource.cpp
	resource/MaterialResource.cpp
	resource/PhysicsResource.cpp
	resource/PackageResource.cpp
	resource/MeshResource.cpp
	resource/LuaResource.cpp
	resource/GuiResource.cpp
)

set (RESOURCE_HEADERS
	resource/Resource.h
	resource/ResourceLoader.h
	resource/ResourceManager.h
	resource/ResourceRegistry.h
	resource/Bundle.h
	resource/LuaResource.h
	resource/TextureResource.h
	resource/MeshResource.h
	resource/FontResource.h
	resource/SoundResource.h
	resource/MaterialResource.h
	resource/PackageResource.h
	resource/UnitResource.h
	resource/ResourcePackage.h
	resource/SpriteResource.h
	resource/PhysicsResource.h
	resource/GuiResource.h
)

if (CROWN_DEBUG OR CROWN_DEVELOPMENT)
	list (APPEND RESOURCE_SRC resource/FileBundle.cpp)
elseif (CROWN_RELEASE)
	list (APPEND RESOURCE_SRC resource/ArchiveBundle.cpp)
else ()
	message (FATAL_ERROR "Oops, you should not be here")
endif (CROWN_DEBUG OR CROWN_DEVELOPMENT)

set (OS_SRC
)

set (OS_HEADERS
	os/OS.h
	os/OsEventQueue.h
	os/NetAddress.h
	os/OsTypes.h
	os/ScopedMutex.h
)

set (LUA_SRC
	lua/LuaAccelerometer.cpp
	lua/LuaActor.cpp
	lua/LuaCamera.cpp
	lua/LuaController.cpp
	lua/LuaDevice.cpp
	lua/LuaEnvironment.cpp
	lua/LuaFloatSetting.cpp
	lua/LuaIntSetting.cpp
	lua/LuaKeyboard.cpp
	lua/LuaMath.cpp
	lua/LuaMatrix4x4.cpp
	lua/LuaMesh.cpp
	lua/LuaMouse.cpp
	lua/LuaPhysicsWorld.cpp
	lua/LuaQuaternion.cpp
	lua/LuaResourcePackage.cpp
	lua/LuaSprite.cpp
	lua/LuaStack.cpp
	lua/LuaStringSetting.cpp
	lua/LuaTouch.cpp
	lua/LuaUnit.cpp
	lua/LuaVector2.cpp
	lua/LuaVector3.cpp
	lua/LuaWindow.cpp
	lua/LuaWorld.cpp
<<<<<<< HEAD
=======
	lua/LuaUnit.cpp
	lua/LuaCamera.cpp
	lua/LuaMesh.cpp
	lua/LuaSprite.cpp
	lua/LuaActor.cpp
	lua/LuaController.cpp
	lua/LuaPhysicsWorld.cpp
	lua/LuaGui.cpp
>>>>>>> 802ef55b
)

set (LUA_HEADERS
	lua/LuaStack.h
	lua/LuaEnvironment.h
)

set (AUDIO_SRC)

set (AUDIO_HEADERS
	audio/SoundRenderer.h
	audio/OggDecoder.h
)

set (PHYSICS_SRC
	physics/PhysicsWorld.cpp
	physics/Actor.cpp
	physics/Controller.cpp
)

set (PHYSICS_HEADERS
	physics/PhysicsTypes.h
	physics/Physics.h
	physics/PhysicsWorld.h
	physics/Actor.h
	physics/Controller.cpp
)

set (WORLD_SRC
	world/Camera.cpp
	world/SceneGraph.cpp
	world/SceneGraphManager.cpp
	world/Unit.cpp
	world/World.cpp
	world/WorldManager.cpp
)

set (WORLD_HEADERS
	world/Camera.h
	world/SceneGraph.h
	world/SceneGraphManager.h
	world/Unit.h
	world/World.h
	world/WorldManager.h
	world/WorldTypes.h
)

set (COMPILER_SRC
	compilers/BundleCompiler.cpp
)

set (COMPILER_HEADER
	compilers/BundleCompiler.h
)

set (CROWN_LIBRARIES)

# Platform specific stuff
if (LINUX)
	list (APPEND CROWN_INCLUDES
		${CMAKE_SOURCE_DIR}/engine/os/linux
		${CMAKE_SOURCE_DIR}/engine/renderers/backend/gl/glx
	)

	list (APPEND OS_HEADERS
		os/linux/OsWindow.h
		os/linux/OsFile.h
		os/linux/OsThread.h
		os/linux/Mutex.h
		os/linux/Cond.h
		os/posix/Semaphore.h
	)

	list (APPEND OS_SRC
		os/linux/LinuxOS.cpp
		os/linux/OsWindow.cpp
		os/posix/OsFile.cpp
	)

	list (APPEND RENDERERS_SRC
		renderers/backend/gl/GLRenderer.cpp
		renderers/backend/gl/glx/GLContext.cpp
	)

	list (APPEND RENDERERS_HEADERS
		renderers/backend/gl/GLRenderer.h
		renderers/backend/gl/glx/GLContext.h
	)

	list (APPEND AUDIO_SRC
		audio/al/ALRenderer.cpp
	)

	list (APPEND AUDIO_HEADERS
		audio/al/ALRenderer.h
	)

	list (APPEND CROWN_LIBRARIES
		rt
		z
		X11
		Xrandr
		pthread
		dl
		GLEW
		GL
		openal
		vorbisfile
		luajit-5.1

		LowLevel
		LowLevelCloth
		PhysX3
		PhysX3CharacterKinematic
		PhysX3Common
		PhysX3Extensions
		PhysXProfileSDK
		PxTask
		SceneQuery
		SimulationController
	)

	set (COMPILER_FLAGS
		-pipe
		-std=c++03
		-ansi
		#-pedantic-errors
		-Wall
		-Wextra
		#-Werror
		-Wno-long-long
		-Wno-variadic-macros
		-Wno-unknown-pragmas
		-Wno-unused-parameter
		-Wno-unused-local-typedefs
		-fPIC
		#-fvisibility=hidden
		-fno-exceptions
	)

	if (CROWN_DEBUG)
		list (APPEND COMPILER_FLAGS -g -pg -D_DEBUG)
	elseif (CROWN_DEVELOPMENT)
		list (APPEND COMPILER_FLAGS -O2 -DNDEBUG)
	elseif (CROWN_RELEASE)
		list (APPEND COMPILER_FLAGS
			-DNDEBUG
			-O2
			-Wno-unused-variable
			-Wno-unused-parameter
			-Wno-maybe-uninitialized
			-Wno-unused-but-set-variable
			-Wno-unused-function
		)
	else ()
		message (FATAL_ERROR "Oops, you should not be here")
	endif (CROWN_DEBUG)

	set (CROWN_MAIN_SRC os/linux/main.cpp)
endif (LINUX)

if (WINDOWS)
	list (APPEND CROWN_INCLUDES
		${CMAKE_SOURCE_DIR}/engine/os/win
		${CMAKE_SOURCE_DIR}/engine/renderers/backend/gl/wgl
	)

	list (APPEND OS_HEADERS
		os/win/OsFile.h
		os/win/OsThread.h
		os/win/OsSocket.h
		os/win/OsWindow.h
		os/win/Mutex.h
		os/win/Cond.h
		os/win/Semaphore.h
		os/win/AtomicInt.h
		os/win/inttypes.h
	)

	list (APPEND OS_SRC
		os/win/WinOS.cpp
		os/win/OsFile.cpp
		os/win/OsWindow.cpp
	)

	list (APPEND RENDERERS_SRC
		renderers/backend/gl/GLRenderer.cpp
		renderers/backend/gl/wgl/GLContext.cpp
	)

	list (APPEND RENDERERS_HEADERS
		renderers/backend/gl/GLRenderer.h
		renderers/backend/gl/wgl/GLContext.h
		renderers/backend/gl/wgl/wglext.h
	)

	list (APPEND AUDIO_SRC
		audio/al/ALRenderer.cpp
	)

	list (APPEND AUDIO_HEADERS
		audio/al/ALRenderer.h
	)

	list (APPEND CROWN_LIBRARIES
		zlib
		OpenGL32
		glew32
		lua51
		OpenAL32
		libvorbis
		libvorbisfile
	)

	set (COMPILER_FLAGS
	)

	set (CROWN_MAIN_SRC os/win/main.cpp)
endif(WINDOWS)

set (CROWN_SOURCES
	${SRC}
	${CORE_SRC}
	${BV_SRC}
	${CONTAINERS_SRC}
	${MATH_SRC}
	${FILESYSTEM_SRC}
	${JSON_SRC}
	${MEM_SRC}
	${COMPRESSORS_SRC}
	${SETTINGS_SRC}
	${INPUT_SRC}
	${RENDERERS_BACKEND_SRC}
	${RENDERERS_SRC}
	${RESOURCE_SRC}
	${OS_SRC}
	${LUA_SRC}
	${AUDIO_SRC}
	${PHYSICS_SRC}
	${WORLD_SRC}
	${COMPILER_SRC}
)

set (CROWN_HEADERS
	${HEADERS}
	${CORE_HEADERS}
	${BV_HEADERS}
	${CONTAINERS_HEADERS}
	${MATH_HEADERS}
	${FILESYSTEM_HEADERS}
	${JSON_HEADERS}
	${MEM_HEADERS}
	${COMPRESSORS_HEADERS}
	${SETTINGS_HEADERS}
	${INPUT_HEADERS}
	${RENDERERS_BACKEND_HEADERS}
	${RENDERERS_HEADERS}
	${RESOURCE_HEADERS}
	${OS_HEADERS}
	${LUA_HEADERS}
	${AUDIO_HEADERS}
	${PHYSICS_HEADERS}
	${WORLD_HEADERS}
	${COMPILER_HEADERS}
)

configure_file (${CMAKE_CURRENT_SOURCE_DIR}/Config.h.in ${CMAKE_CURRENT_SOURCE_DIR}/Config.h)

include_directories(${CROWN_INCLUDES} ${CROWN_THIRD_INCLUDES})
link_directories(${CROWN_THIRD_LIBS})
link_libraries(${CROWN_LIBRARIES})

add_definitions(${COMPILER_FLAGS})

add_library(crown SHARED ${CROWN_SOURCES} ${CROWN_HEADERS})

set(CMAKE_INSTALL_RPATH "${CMAKE_INSTALL_RPATH}:$ORIGIN")
add_executable(${CROWN_EXECUTABLE_NAME} ${CROWN_MAIN_SRC})
target_link_libraries(${CROWN_EXECUTABLE_NAME} crown)

if (CROWN_BUILD_TESTS)
	add_subdirectory(tests)
endif (CROWN_BUILD_TESTS)


install (TARGETS crown DESTINATION bin)
install (TARGETS ${CROWN_EXECUTABLE_NAME} DESTINATION bin)

install (TARGETS crown DESTINATION test)

#install (FILES ${HEADERS} DESTINATION include/${CMAKE_PROJECT_NAME})

#install (FILES ${CORE_HEADERS} DESTINATION include/${CMAKE_PROJECT_NAME}/core)
#install (FILES ${BV_HEADERS} DESTINATION include/${CMAKE_PROJECT_NAME}/core/bv)
#install (FILES ${CONTAINERS_HEADERS} DESTINATION include/${CMAKE_PROJECT_NAME}/core/containers)
#install (FILES ${MATH_HEADERS} DESTINATION include/${CMAKE_PROJECT_NAME}/core/math)
#install (FILES ${FILESYSTEM_HEADERS} DESTINATION include/${CMAKE_PROJECT_NAME}/core/filesystem)
#install (FILES ${MEM_HEADERS} DESTINATION include/${CMAKE_PROJECT_NAME}/core/mem)
#install (FILES ${COMPRESSORS_HEADERS} DESTINATION include/${CMAKE_PROJECT_NAME}/core/compressors)
#install (FILES ${THREADS_HEADERS} DESTINATION include/${CMAKE_PROJECT_NAME}/core/threads)
#install (FILES ${SETTINGS_HEADERS} DESTINATION include/${CMAKE_PROJECT_NAME}/core/settings)
#
#install (FILES ${INPUT_HEADERS} DESTINATION include/${CMAKE_PROJECT_NAME}/input)
#install (FILES ${RENDERERS_HEADERS} DESTINATION include/${CMAKE_PROJECT_NAME}/renderers)
#install (FILES ${NETWORK_HEADERS} DESTINATION include/${CMAKE_PROJECT_NAME}/network)
#install (FILES ${OS_HEADERS} DESTINATION include/${CMAKE_PROJECT_NAME}/os)
#install (FILES ${LUA_HEADERS} DESTINATION include/${CMAKE_PROJECT_NAME}/lua)<|MERGE_RESOLUTION|>--- conflicted
+++ resolved
@@ -88,14 +88,7 @@
 
 set (SRC
 	Device.cpp
-<<<<<<< HEAD
-=======
-	RenderWorld.cpp
-	Mesh.cpp
-	Sprite.cpp
-	Material.cpp
 	Gui.cpp
->>>>>>> 802ef55b
 	ConsoleServer.cpp
 )
 
@@ -103,14 +96,7 @@
 	Config.h
 	Crown.h
 	Device.h
-<<<<<<< HEAD
-=======
-	RenderWorld.h
-	Mesh.h
-	Sprite.h
-	Material.h
 	Gui.h
->>>>>>> 802ef55b
 	ConsoleServer.h
 )
 
@@ -369,6 +355,7 @@
 	lua/LuaDevice.cpp
 	lua/LuaEnvironment.cpp
 	lua/LuaFloatSetting.cpp
+	lua/LuaGui.cpp
 	lua/LuaIntSetting.cpp
 	lua/LuaKeyboard.cpp
 	lua/LuaMath.cpp
@@ -387,17 +374,6 @@
 	lua/LuaVector3.cpp
 	lua/LuaWindow.cpp
 	lua/LuaWorld.cpp
-<<<<<<< HEAD
-=======
-	lua/LuaUnit.cpp
-	lua/LuaCamera.cpp
-	lua/LuaMesh.cpp
-	lua/LuaSprite.cpp
-	lua/LuaActor.cpp
-	lua/LuaController.cpp
-	lua/LuaPhysicsWorld.cpp
-	lua/LuaGui.cpp
->>>>>>> 802ef55b
 )
 
 set (LUA_HEADERS
