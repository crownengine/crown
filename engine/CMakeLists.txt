--- conflicted
+++ resolved
@@ -76,11 +76,7 @@
 	World.cpp
 	Unit.cpp
 	SceneGraph.cpp
-<<<<<<< HEAD
-	SoundWorld.cpp
 	RenderWorld.cpp
-=======
->>>>>>> 267afc39
 	Mesh.cpp
 )
 
@@ -92,11 +88,7 @@
 	World.h
 	Unit.h
 	SceneGraph.h
-<<<<<<< HEAD
-	SoundWorld.h
 	RenderWorld.h
-=======
->>>>>>> 267afc39
 	Mesh.h
 )
 
