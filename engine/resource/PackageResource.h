--- conflicted
+++ resolved
@@ -46,13 +46,10 @@
 	uint32_t sounds_offset;
 	uint32_t num_meshes;
 	uint32_t meshes_offset;
-<<<<<<< HEAD
 	uint32_t num_units;
 	uint32_t units_offset;
-=======
 	uint32_t num_sprites;
 	uint32_t sprites_offset;
->>>>>>> 78698a99
 };
 
 class PackageResource
@@ -128,19 +125,19 @@
 	}
 
 	//-----------------------------------------------------------------------------
-<<<<<<< HEAD
 	uint32_t num_units() const
 	{
 		CE_ASSERT_NOT_NULL(m_data);
 
 		return ((PackageHeader*)m_data)->num_units;
-=======
+	}
+
+	//-----------------------------------------------------------------------------
 	uint32_t num_sprites() const
 	{
 		CE_ASSERT_NOT_NULL(m_data);
 
 		return ((PackageHeader*)m_data)->num_sprites;
->>>>>>> 78698a99
 	}
 
 	//-----------------------------------------------------------------------------
@@ -180,19 +177,20 @@
 	}
 
 	//-----------------------------------------------------------------------------
-<<<<<<< HEAD
 	ResourceId get_unit_id(uint32_t i) const
 	{
 		CE_ASSERT(i < num_units(), "Index out of bounds");
 
 		ResourceId* begin = (ResourceId*) (m_data + ((PackageHeader*)m_data)->units_offset);
-=======
+		return begin[i];
+	}
+
+	//-----------------------------------------------------------------------------
 	ResourceId get_sprite_id(uint32_t i) const
 	{
 		CE_ASSERT(i < num_sprites(), "Index out of bounds");
 
 		ResourceId* begin = (ResourceId*) (m_data + ((PackageHeader*)m_data)->sprites_offset);
->>>>>>> 78698a99
 		return begin[i];
 	}
 
