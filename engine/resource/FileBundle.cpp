/*
Copyright (c) 2013 Daniele Bartolini, Michele Rossi
Copyright (c) 2012 Daniele Bartolini, Simone Boscaratto

Permission is hereby granted, free of charge, to any person
obtaining a copy of this software and associated documentation
files (the "Software"), to deal in the Software without
restriction, including without limitation the rights to use,
copy, modify, merge, publish, distribute, sublicense, and/or sell
copies of the Software, and to permit persons to whom the
Software is furnished to do so, subject to the following
conditions:

The above copyright notice and this permission notice shall be
included in all copies or substantial portions of the Software.

THE SOFTWARE IS PROVIDED "AS IS", WITHOUT WARRANTY OF ANY KIND,
EXPRESS OR IMPLIED, INCLUDING BUT NOT LIMITED TO THE WARRANTIES
OF MERCHANTABILITY, FITNESS FOR A PARTICULAR PURPOSE AND
NONINFRINGEMENT. IN NO EVENT SHALL THE AUTHORS OR COPYRIGHT
HOLDERS BE LIABLE FOR ANY CLAIM, DAMAGES OR OTHER LIABILITY,
WHETHER IN AN ACTION OF CONTRACT, TORT OR OTHERWISE, ARISING
FROM, OUT OF OR IN CONNECTION WITH THE SOFTWARE OR THE USE OR
OTHER DEALINGS IN THE SOFTWARE.
*/

#include <stdio.h>

#include "Allocator.h"
#include "Bundle.h"
#include "Filesystem.h"
#include "Resource.h"
<<<<<<< HEAD
#include "File.h"
#include "Log.h"
=======
>>>>>>> 5ee3b716
#include "StringUtils.h" 
#include "Types.h"

namespace crown
{

const uint32_t	RESOURCE_MAGIC_NUMBER		= 0xCE010101;
const uint32_t	RESOURCE_VERSION			= 2;

/// Contains the header data common to all
/// types of resources passing through the
/// standard Compiler mechanics.
struct ResourceHeader
{
	uint32_t	magic;		// Magic number used to identify the file
	uint32_t	version;	// Version of the compiler used to compile the resource
	uint32_t	size;		// Size of the resource data _not_ including this header in bytes
};

class FileBundle : public Bundle
{
public:

<<<<<<< HEAD
//-----------------------------------------------------------------------------
File* FileBundle::open(ResourceId name)
{
	// Convert name/type into strings
	char resource_name[512];
	snprintf(resource_name, 512, "%.8X%.8X", name.name, name.type);
	
	// Search the resource in the filesystem
	bool exists = m_filesystem.exists(g_default_mountpoint.value(), resource_name);
	CE_ASSERT(exists == true, "Resource does not exist: %s", resource_name);

	// Open the resource and check magic number/version
	File* file = (File*)m_filesystem.open(g_default_mountpoint.value(), resource_name, FOM_READ);
=======
	//-----------------------------------------------------------------------------
	FileBundle(Filesystem& fs) : m_filesystem(fs) {}

	//-----------------------------------------------------------------------------
	File* open(ResourceId name)
	{
		// Convert name/type into strings
		char resource_name[512];
		snprintf(resource_name, 512, "%.8X%.8X", name.name, name.type);
		
		// Search the resource in the filesystem
		// bool exists = m_filesystem.exists(resource_name);
		// CE_ASSERT(exists == true, "Resource does not exist: %s", resource_name);
>>>>>>> 5ee3b716

		// Open the resource and check magic number/version
		File* file = m_filesystem.open(resource_name, FOM_READ);

		ResourceHeader header;
		file->read(&header, sizeof(ResourceHeader));

		CE_ASSERT(header.magic == RESOURCE_MAGIC_NUMBER, "Resource is not valid: %s", resource_name);
		CE_ASSERT(header.version == RESOURCE_VERSION, "Resource version mismatch: %s", resource_name);

		return file;
	}

	//-----------------------------------------------------------------------------
	void close(File* resource)
	{
		m_filesystem.close(resource);
	}

private:

	Filesystem& m_filesystem;
};

//-----------------------------------------------------------------------------
Bundle* Bundle::create(Allocator& a, Filesystem& fs)
{
	return CE_NEW(a, FileBundle)(fs);
}

//-----------------------------------------------------------------------------
<<<<<<< HEAD
void FileBundle::close(File* resource)
=======
void Bundle::destroy(Allocator& a, Bundle* bundle)
>>>>>>> 5ee3b716
{
	CE_DELETE(a, bundle);
}

} // namespace crown<|MERGE_RESOLUTION|>--- conflicted
+++ resolved
@@ -30,11 +30,6 @@
 #include "Bundle.h"
 #include "Filesystem.h"
 #include "Resource.h"
-<<<<<<< HEAD
-#include "File.h"
-#include "Log.h"
-=======
->>>>>>> 5ee3b716
 #include "StringUtils.h" 
 #include "Types.h"
 
@@ -58,21 +53,7 @@
 {
 public:
 
-<<<<<<< HEAD
-//-----------------------------------------------------------------------------
-File* FileBundle::open(ResourceId name)
-{
-	// Convert name/type into strings
-	char resource_name[512];
-	snprintf(resource_name, 512, "%.8X%.8X", name.name, name.type);
-	
-	// Search the resource in the filesystem
-	bool exists = m_filesystem.exists(g_default_mountpoint.value(), resource_name);
-	CE_ASSERT(exists == true, "Resource does not exist: %s", resource_name);
 
-	// Open the resource and check magic number/version
-	File* file = (File*)m_filesystem.open(g_default_mountpoint.value(), resource_name, FOM_READ);
-=======
 	//-----------------------------------------------------------------------------
 	FileBundle(Filesystem& fs) : m_filesystem(fs) {}
 
@@ -86,7 +67,6 @@
 		// Search the resource in the filesystem
 		// bool exists = m_filesystem.exists(resource_name);
 		// CE_ASSERT(exists == true, "Resource does not exist: %s", resource_name);
->>>>>>> 5ee3b716
 
 		// Open the resource and check magic number/version
 		File* file = m_filesystem.open(resource_name, FOM_READ);
@@ -118,11 +98,7 @@
 }
 
 //-----------------------------------------------------------------------------
-<<<<<<< HEAD
-void FileBundle::close(File* resource)
-=======
 void Bundle::destroy(Allocator& a, Bundle* bundle)
->>>>>>> 5ee3b716
 {
 	CE_DELETE(a, bundle);
 }
