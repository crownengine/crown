/*
Copyright (c) 2013 Daniele Bartolini, Michele Rossi
Copyright (c) 2012 Daniele Bartolini, Simone Boscaratto

Permission is hereby granted, free of charge, to any person
obtaining a copy of this software and associated documentation
files (the "Software"), to deal in the Software without
restriction, including without limitation the rights to use,
copy, modify, merge, publish, distribute, sublicense, and/or sell
copies of the Software, and to permit persons to whom the
Software is furnished to do so, subject to the following
conditions:

The above copyright notice and this permission notice shall be
included in all copies or substantial portions of the Software.

THE SOFTWARE IS PROVIDED "AS IS", WITHOUT WARRANTY OF ANY KIND,
EXPRESS OR IMPLIED, INCLUDING BUT NOT LIMITED TO THE WARRANTIES
OF MERCHANTABILITY, FITNESS FOR A PARTICULAR PURPOSE AND
NONINFRINGEMENT. IN NO EVENT SHALL THE AUTHORS OR COPYRIGHT
HOLDERS BE LIABLE FOR ANY CLAIM, DAMAGES OR OTHER LIABILITY,
WHETHER IN AN ACTION OF CONTRACT, TORT OR OTHERWISE, ARISING
FROM, OUT OF OR IN CONNECTION WITH THE SOFTWARE OR THE USE OR
OTHER DEALINGS IN THE SOFTWARE.
*/

#pragma once

#include "Types.h"
#include "ResourceManager.h"
#include "PackageResource.h"
#include "Resource.h"
#include "Log.h"

namespace crown
{

/// Collection of resources to load in a batch.
class ResourcePackage
{
public:

	//-----------------------------------------------------------------------------
	ResourcePackage(ResourceManager& resman, const ResourceId id, const PackageResource* package)
		: m_resource_manager(&resman), m_package_id(id), m_package(package), m_has_loaded(false)
	{
		CE_ASSERT_NOT_NULL(package);
	}

	/// Loads all the resources in the package.
	/// @note
	/// The resources are not immediately available after the call is made,
	/// instead, you have to poll for completion with has_loaded()
	void load()
	{
		for (uint32_t i = 0; i < m_package->num_textures(); i++)
		{
			m_resource_manager->load(TEXTURE_TYPE, m_package->get_texture_id(i));
		}

		for (uint32_t i = 0; i < m_package->num_scripts(); i++)
		{
			m_resource_manager->load(LUA_TYPE, m_package->get_script_id(i));
		}

		for (uint32_t i = 0; i < m_package->num_sounds(); i++)
		{
			m_resource_manager->load(SOUND_TYPE, m_package->get_sound_id(i));
		}

		for (uint32_t i = 0; i < m_package->num_meshes(); i++)
		{
			m_resource_manager->load(MESH_TYPE, m_package->get_mesh_id(i));
		}

<<<<<<< HEAD
		for (uint32_t i = 0; i < m_package->num_units(); i++)
		{
			m_resource_manager->load(UNIT_TYPE, m_package->get_unit_id(i));
=======
		for (uint32_t i = 0; i < m_package->num_sprites(); i++)
		{
			m_resource_manager->load(SPRITE_TYPE, m_package->get_sprite_id(i));
>>>>>>> 78698a99
		}
	}

	/// Unloads all the resources in the package.
	void unload()
	{
<<<<<<< HEAD
		for (uint32_t i = 0; i < m_package->num_units(); i++)
		{
			m_resource_manager->unload(m_package->get_unit_id(i));
		}

=======
		for (uint32_t i = 0; i < m_package->num_sprites(); i++)
		{
			m_resource_manager->unload(m_package->get_sprite_id(i));
		}
		
>>>>>>> 78698a99
		for (uint32_t i = 0; i < m_package->num_meshes(); i++)
		{
			m_resource_manager->unload(m_package->get_mesh_id(i));
		}

		for (uint32_t i = 0; i < m_package->num_sounds(); i++)
		{
			m_resource_manager->unload(m_package->get_sound_id(i));
		}

		for (uint32_t i = 0; i < m_package->num_scripts(); i++)
		{
			m_resource_manager->unload(m_package->get_script_id(i));
		}

		for (uint32_t i = 0; i < m_package->num_textures(); i++)
		{
			m_resource_manager->unload(m_package->get_texture_id(i));
		}
	}

	/// Waits until the package has been loaded. 
	void flush()
	{
		m_resource_manager->flush();
		m_has_loaded = true;
	}

	/// Returns whether the package has been loaded.
	bool has_loaded() const
	{
		return m_has_loaded;
	}

	/// Returns the resource id of the package.
	ResourceId resource_id() const
	{
		return m_package_id;
	}

private:

	ResourceManager* m_resource_manager;
	const ResourceId m_package_id;
	const PackageResource* m_package;
	bool m_has_loaded;
};

} // namespace crown<|MERGE_RESOLUTION|>--- conflicted
+++ resolved
@@ -73,34 +73,30 @@
 			m_resource_manager->load(MESH_TYPE, m_package->get_mesh_id(i));
 		}
 
-<<<<<<< HEAD
 		for (uint32_t i = 0; i < m_package->num_units(); i++)
 		{
 			m_resource_manager->load(UNIT_TYPE, m_package->get_unit_id(i));
-=======
+		}
+
 		for (uint32_t i = 0; i < m_package->num_sprites(); i++)
 		{
 			m_resource_manager->load(SPRITE_TYPE, m_package->get_sprite_id(i));
->>>>>>> 78698a99
 		}
 	}
 
 	/// Unloads all the resources in the package.
 	void unload()
 	{
-<<<<<<< HEAD
+		for (uint32_t i = 0; i < m_package->num_sprites(); i++)
+		{
+			m_resource_manager->unload(m_package->get_sprite_id(i));
+		}
+
 		for (uint32_t i = 0; i < m_package->num_units(); i++)
 		{
 			m_resource_manager->unload(m_package->get_unit_id(i));
 		}
 
-=======
-		for (uint32_t i = 0; i < m_package->num_sprites(); i++)
-		{
-			m_resource_manager->unload(m_package->get_sprite_id(i));
-		}
-		
->>>>>>> 78698a99
 		for (uint32_t i = 0; i < m_package->num_meshes(); i++)
 		{
 			m_resource_manager->unload(m_package->get_mesh_id(i));
