--- conflicted
+++ resolved
@@ -49,18 +49,8 @@
 //-----------------------------------------------------------------------------
 LoadResourceId ResourceLoader::load_resource(ResourceId resource)
 {
-<<<<<<< HEAD
-	// m_load_mutex.lock();
-	// m_load_queue.push_back(resource);
-	// m_load_requests.signal();
-	// m_load_mutex.unlock();
 
-	void* data = resource_on_load(resource.type, m_resource_heap, m_bundle, resource);
-	m_done_queue.push_back(LoadedResource(resource, data));
-}
-=======
 	m_requests_mutex.lock();
->>>>>>> fab1967c
 
 	LoadResourceId lr_id = m_num_requests++;
 	LoadResource lr;
@@ -103,26 +93,6 @@
 //-----------------------------------------------------------------------------
 int32_t ResourceLoader::run()
 {
-<<<<<<< HEAD
-	// while (!is_terminating())
-	// {
-	// 	m_load_mutex.lock();
-	// 	while (m_load_queue.size() == 0)
-	// 	{
-	// 		m_load_requests.wait(m_load_mutex);
-	// 	}
-
-	// 	ResourceId resource = m_load_queue.front();
-	// 	m_load_queue.pop_front();
-	// 	m_load_mutex.unlock();
-
-	// 	void* data = resource_on_load(resource.type, m_resource_heap, m_bundle, resource);
-
-	// 	m_done_mutex.lock();
-	// 	m_done_queue.push_back(LoadedResource(resource, data));
-	// 	m_done_mutex.unlock();
-	// }
-=======
 	while (!is_terminating())
 	{
 		m_requests_mutex.lock();
@@ -143,7 +113,6 @@
 		m_results[request.id % MAX_LOAD_REQUESTS].data = data;
 		m_results[request.id % MAX_LOAD_REQUESTS].status = LRS_LOADED;
 	}
->>>>>>> fab1967c
 
 	return 0;
 }
