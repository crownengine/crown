/*
Copyright (c) 2013 Daniele Bartolini, Michele Rossi
Copyright (c) 2012 Daniele Bartolini, Simone Boscaratto

Permission is hereby granted, free of charge, to any person
obtaining a copy of this software and associated documentation
files (the "Software"), to deal in the Software without
restriction, including without limitation the rights to use,
copy, modify, merge, publish, distribute, sublicense, and/or sell
copies of the Software, and to permit persons to whom the
Software is furnished to do so, subject to the following
conditions:

The above copyright notice and this permission notice shall be
included in all copies or substantial portions of the Software.

THE SOFTWARE IS PROVIDED "AS IS", WITHOUT WARRANTY OF ANY KIND,
EXPRESS OR IMPLIED, INCLUDING BUT NOT LIMITED TO THE WARRANTIES
OF MERCHANTABILITY, FITNESS FOR A PARTICULAR PURPOSE AND
NONINFRINGEMENT. IN NO EVENT SHALL THE AUTHORS OR COPYRIGHT
HOLDERS BE LIABLE FOR ANY CLAIM, DAMAGES OR OTHER LIABILITY,
WHETHER IN AN ACTION OF CONTRACT, TORT OR OTHERWISE, ARISING
FROM, OUT OF OR IN CONNECTION WITH THE SOFTWARE OR THE USE OR
OTHER DEALINGS IN THE SOFTWARE.
*/

#pragma once

#include "Types.h"
#include "Frustum.h"
<<<<<<< HEAD
#include "Mat4.h"
=======
#include "Matrix4x4.h"
#include "Matrix3x3.h"
#include "Vector3.h"
>>>>>>> 2aa28bdf

namespace crown
{

struct ProjectionType
{
<<<<<<< HEAD
	enum Enum
	{
		ORTHOGRAPHIC,
		PERSPECTIVE
	};
};
=======
public:

	/// Construct the camera placed at the given world-space @a position
	/// with the given @a fov field of view and @a aspect ratio.
					Camera(const Vector3& position, float fov, float aspect);

	/// Returns the world-space position of the camera 
	const Vector3&		position() const;

	/// Sets the world-space @a position of the camera
	void			set_position(const Vector3& position);

	/// Returns the lookat-point of the camera
	const Vector3&		look_at() const;

	/// Sets the lookat-point of the camera
	void			set_look_at(const Vector3& lookat);

	/// Sets the rotation of the camera about the world's @a x axis and @a y axis
	void			set_rotation(const float x, const float y);

	/// Returns the up-vector of the camera
	const Vector3&		up() const;

	/// Returns the field of view of the camera in degrees
	float			fov() const;

	/// Sets the field of view of the camera
	void			set_fov(float fov);

	/// Returns the aspect ratio of the camera
	float			aspect() const;

	/// Sets the aspect ration of the camera
	void			set_aspect(float aspect);

	/// Returns the near clipping distance of the camera
	float			near_clip_distance() const;

	/// Sets the near clipping distance of the camera
	void			set_near_clip_distance(float near);

	/// Returns the far clipping distance of the camera
	float			far_clip_distance() const;

	/// Sets the far clipping distance of the camera
	void			set_far_clip_distance(float far);
>>>>>>> 2aa28bdf

class Quat;
class Unit;

<<<<<<< HEAD
/// Represents the point of view into the game world.
struct Camera
{
	void					create(int32_t node, const Vec3& pos, const Quat& rot);

	Vec3					local_position() const;
	Quat					local_rotation() const;
	Mat4					local_pose() const;
=======
	/// Returns the renderer-independent projection matrix used by the camera
	const Matrix4x4&		projection_matrix() const;

	/// Returns the renderer-independent view matrix used by the camera
	const Matrix4x4&		view_matrix() const;
>>>>>>> 2aa28bdf

	Vec3					world_position() const;
	Quat					world_rotation() const;
	Mat4					world_pose() const;

	void					set_local_position(const Vec3& pos);
	void					set_local_rotation(const Quat& rot);
	void					set_local_pose(const Mat4& pose);

	void					set_projection_type(ProjectionType::Enum type);
	ProjectionType::Enum	projection_type() const;

	float					fov() const;
	void					set_fov(float fov);

	float					aspect() const;
	void					set_aspect(float aspect);

	float					near_clip_distance() const;
	void					set_near_clip_distance(float near);
	float					far_clip_distance() const;
	void					set_far_clip_distance(float far);

<<<<<<< HEAD
public:

	void					update_projection_matrix();
	void					update_frustum();

public:
=======
	Vector3			m_position;
	Vector3			m_look_at;
	Vector3			m_up;

	Vector2			m_rot_factor;
	float			m_angle_x;
	float			m_angle_y;

	Matrix4x4			m_view;
	Matrix4x4			m_projection;
>>>>>>> 2aa28bdf

	int32_t					m_node;
	Mat4					m_local_pose;
	Mat4					m_world_pose;

	ProjectionType::Enum	m_projection_type;
	Mat4					m_projection;

	Frustum					m_frustum;
	float					m_FOV;
	float					m_aspect;
	float					m_near;
	float					m_far;
};

} // namespace crown
<|MERGE_RESOLUTION|>--- conflicted
+++ resolved
@@ -28,103 +28,39 @@
 
 #include "Types.h"
 #include "Frustum.h"
-<<<<<<< HEAD
-#include "Mat4.h"
-=======
 #include "Matrix4x4.h"
-#include "Matrix3x3.h"
-#include "Vector3.h"
->>>>>>> 2aa28bdf
 
 namespace crown
 {
 
 struct ProjectionType
 {
-<<<<<<< HEAD
 	enum Enum
 	{
 		ORTHOGRAPHIC,
 		PERSPECTIVE
 	};
 };
-=======
-public:
 
-	/// Construct the camera placed at the given world-space @a position
-	/// with the given @a fov field of view and @a aspect ratio.
-					Camera(const Vector3& position, float fov, float aspect);
-
-	/// Returns the world-space position of the camera 
-	const Vector3&		position() const;
-
-	/// Sets the world-space @a position of the camera
-	void			set_position(const Vector3& position);
-
-	/// Returns the lookat-point of the camera
-	const Vector3&		look_at() const;
-
-	/// Sets the lookat-point of the camera
-	void			set_look_at(const Vector3& lookat);
-
-	/// Sets the rotation of the camera about the world's @a x axis and @a y axis
-	void			set_rotation(const float x, const float y);
-
-	/// Returns the up-vector of the camera
-	const Vector3&		up() const;
-
-	/// Returns the field of view of the camera in degrees
-	float			fov() const;
-
-	/// Sets the field of view of the camera
-	void			set_fov(float fov);
-
-	/// Returns the aspect ratio of the camera
-	float			aspect() const;
-
-	/// Sets the aspect ration of the camera
-	void			set_aspect(float aspect);
-
-	/// Returns the near clipping distance of the camera
-	float			near_clip_distance() const;
-
-	/// Sets the near clipping distance of the camera
-	void			set_near_clip_distance(float near);
-
-	/// Returns the far clipping distance of the camera
-	float			far_clip_distance() const;
-
-	/// Sets the far clipping distance of the camera
-	void			set_far_clip_distance(float far);
->>>>>>> 2aa28bdf
-
-class Quat;
+class Quaternion;
 class Unit;
 
-<<<<<<< HEAD
 /// Represents the point of view into the game world.
 struct Camera
 {
-	void					create(int32_t node, const Vec3& pos, const Quat& rot);
+	void					create(int32_t node, const Vector3& pos, const Quaternion& rot);
 
-	Vec3					local_position() const;
-	Quat					local_rotation() const;
-	Mat4					local_pose() const;
-=======
-	/// Returns the renderer-independent projection matrix used by the camera
-	const Matrix4x4&		projection_matrix() const;
+	Vector3					local_position() const;
+	Quaternion					local_rotation() const;
+	Matrix4x4					local_pose() const;
 
-	/// Returns the renderer-independent view matrix used by the camera
-	const Matrix4x4&		view_matrix() const;
->>>>>>> 2aa28bdf
+	Vector3					world_position() const;
+	Quaternion					world_rotation() const;
+	Matrix4x4					world_pose() const;
 
-	Vec3					world_position() const;
-	Quat					world_rotation() const;
-	Mat4					world_pose() const;
-
-	void					set_local_position(const Vec3& pos);
-	void					set_local_rotation(const Quat& rot);
-	void					set_local_pose(const Mat4& pose);
+	void					set_local_position(const Vector3& pos);
+	void					set_local_rotation(const Quaternion& rot);
+	void					set_local_pose(const Matrix4x4& pose);
 
 	void					set_projection_type(ProjectionType::Enum type);
 	ProjectionType::Enum	projection_type() const;
@@ -140,32 +76,19 @@
 	float					far_clip_distance() const;
 	void					set_far_clip_distance(float far);
 
-<<<<<<< HEAD
 public:
 
 	void					update_projection_matrix();
 	void					update_frustum();
 
 public:
-=======
-	Vector3			m_position;
-	Vector3			m_look_at;
-	Vector3			m_up;
-
-	Vector2			m_rot_factor;
-	float			m_angle_x;
-	float			m_angle_y;
-
-	Matrix4x4			m_view;
-	Matrix4x4			m_projection;
->>>>>>> 2aa28bdf
 
 	int32_t					m_node;
-	Mat4					m_local_pose;
-	Mat4					m_world_pose;
+	Matrix4x4					m_local_pose;
+	Matrix4x4					m_world_pose;
 
 	ProjectionType::Enum	m_projection_type;
-	Mat4					m_projection;
+	Matrix4x4					m_projection;
 
 	Frustum					m_frustum;
 	float					m_FOV;
