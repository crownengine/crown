--- conflicted
+++ resolved
@@ -37,9 +37,7 @@
 namespace crown
 {
 
-<<<<<<< HEAD
 typedef Id CameraId;
-=======
 typedef	Id ComponentId;
 typedef Id UnitId;
 
@@ -55,7 +53,6 @@
 		SOUND
 	};
 };
->>>>>>> 78698a99
 
 struct Component
 {
@@ -65,19 +62,22 @@
 
 typedef Id UnitId;
 typedef Id MeshId;
+typedef Id SpriteId;
 
 class Camera;
 class Mesh;
 class Sprite;
 class World;
+struct UnitResource;
 
 #define MAX_CAMERA_COMPONENTS 8
 #define MAX_MESH_COMPONENTS 8
+#define MAX_SPRITE_COMPONENTS 8
 
 struct Unit
 {
 					Unit();
-	void			create(World& world, UnitId id, const Vector3& pos, const Quaternion& rot);
+	void			create(World& world, UnitResource* ur, UnitId id, const Vector3& pos, const Quaternion& rot);
 	void			destroy();
 
 	Vector3			local_position(int32_t node = 0) const;
@@ -95,26 +95,27 @@
 	void			link_node(int32_t child, int32_t parent);
 	void			unlink_node(int32_t child);
 
-	void			add_component(const char* name, Id component, uint32_t& size, Component* array);
+	void			add_component(uint32_t name, Id component, uint32_t& size, Component* array);
 	Id				find_component(const char* name, uint32_t size, Component* array);
 	Id				find_component(uint32_t index, uint32_t size, Component* array);
 
-	void			add_camera(const char* name, CameraId camera);
-	void			add_mesh(const char* name, MeshId mesh);
+	void			add_camera(uint32_t name, CameraId camera);
+	void			add_mesh(uint32_t name, MeshId mesh);
+	void			add_sprite(uint32_t name, SpriteId sprite);
 
 	Camera*			camera(const char* name);
 	Camera*			camera(uint32_t i);
 
 	Mesh*			mesh(const char* name);
-<<<<<<< HEAD
 	Mesh*			mesh(uint32_t i);
-=======
+
 	Sprite*			sprite(const char* name);
->>>>>>> 78698a99
+	Sprite*			sprite(uint32_t i);
 
 public:
 
 	World*			m_world;
+	UnitResource*	m_resource;
 	UnitId			m_id;
 
 	int32_t			m_root_node;
@@ -125,6 +126,9 @@
 
 	uint32_t		m_num_meshes;
 	Component		m_meshes[MAX_MESH_COMPONENTS];
+
+	uint32_t		m_num_sprites;
+	Component		m_sprites[MAX_SPRITE_COMPONENTS];
 };
 
 } // namespace crown