#include "Crown.h"
#include "Terrain.h"
#include "FPSSystem.h"
#include "Game.h"

using namespace crown;

class WndCtrl: public KeyboardListener
{
public:

	WndCtrl()
	{
		device()->input_manager()->register_keyboard_listener(this);
	}

	void key_released(const KeyboardEvent& event)
	{
		if (event.key == KC_ESCAPE)
		{
			device()->stop();
		}
	}
};

class MainScene
{

public:

	MainScene() :
		optShowSkybox(true),
		optShowCrate(true),
		optShowTerrain(true),
		camera_active(true)
	{
		mouseRightPressed = false;
		mouseLeftPressed = false;
	}

	~MainScene()
	{
	}

	void poll_input()
	{
		Keyboard* keyb = device()->keyboard();
		Mouse* mouse = device()->mouse();

		if (keyb->key_pressed(KC_1))
		{
			terrain.PlotCircle(2, 2, 2, 2);
		}

		if (keyb->key_pressed(KC_2))
		{
			terrain.PlotCircle(4, 4, 4, 2);
		}

		if (keyb->key_pressed(KC_3))
		{		
			terrain.PlotCircle(8, 8, 8, 2);
		}

		if (keyb->key_pressed(KC_F5))
		{
			device()->reload(grass);
		}

		if (keyb->key_pressed(KC_SPACE))
		{
			camera_active = !camera_active;
		}

		mouseLeftPressed = mouse->button_pressed(MB_LEFT);
		mouseRightPressed = mouse->button_pressed(MB_RIGHT);
	}
		
	void on_load()
	{
		crown::Renderer* renderer = crown::device()->renderer();
		
		Vec3 start = Vec3(0.0f, 10.0f, 0.0f);

		// Add a movable camera
		cam = CE_NEW(m_allocator, Camera)(start, 90.0f, 1.6f);
		system = CE_NEW(m_allocator, FPSSystem)(cam, 10.0f, 2.5f);
		// Add a skybox
		skybox = CE_NEW(m_allocator, Skybox)(Vec3::ZERO, true);

		terrain.CreateTerrain(64, 64, 1, 0.0f);
		terrain.PlotCircle(4, 4, 4, 2);
		terrain.UpdateVertexBuffer(true);

		// red_north = device()->load("textures/red_north.tga");
		// red_south = device()->load("textures/red_south.tga");
		// red_east  = device()->load("textures/red_east.tga");
		// red_west  = device()->load("textures/red_west.tga");
		// red_up    = device()->load("textures/red_up.tga");
		// red_down  = device()->load("textures/red_down.tga");
		grass     	 = device()->load("textures/grass.tga");

		device()->resource_manager()->flush();

		TextureResource* grass_texture = (TextureResource*)device()->data(grass);
		grass_id = device()->renderer()->create_texture(grass_texture->width(), grass_texture->height(), grass_texture->format(), grass_texture->data());
	}

	void on_unload()
	{
		device()->unload(grass);
<<<<<<< HEAD
		// device()->unload(red_north);
		// device()->unload(red_south);
		// device()->unload(red_east);
		// device()->unload(red_west);
		// device()->unload(red_up);
		// device()->unload(red_down);
=======
		device()->unload(red_north);
		device()->unload(red_south);
		device()->unload(red_east);
		device()->unload(red_west);
		device()->unload(red_up);
		device()->unload(red_down);

		CE_DELETE(m_allocator, skybox);
		CE_DELETE(m_allocator, system);
		CE_DELETE(m_allocator, cam);
>>>>>>> d8524bdb
	}

	void update(float dt)
	{
		poll_input();

		Renderer* renderer = device()->renderer();

		renderer->set_clear_color(Color4::LIGHTBLUE);
		
		if (camera_active)
		{
			system->set_view_by_cursor();
		}
		system->update(dt);

		if (skybox)
		{
			skybox->Render();
		}

		ray.set_origin(cam->position());
		ray.set_direction(cam->look_at());

		/* Render the terrain */
		renderer->set_ambient_light(Color4(0.5f, 0.5f, 0.5f, 1.0f));

		renderer->set_matrix(MT_MODEL, Mat4::IDENTITY);

		if (device()->is_loaded(grass))
		{
			renderer->set_texturing(0, true);
			renderer->bind_texture(0, grass_id);
		}

		terrain.Render();

		/* Test for intersection */
		Triangle tri, tri2;
		float dist;
		if (terrain.TraceRay(ray, tri, tri2, dist))
		{
			renderer->set_depth_test(false);
			Vec3 intersectionPoint = ray.origin() + (ray.direction() * dist);
			if (mouseLeftPressed)
			{
				terrain.ApplyBrush(intersectionPoint, 0.09f);
				terrain.UpdateVertexBuffer(true);
			}
			if (mouseRightPressed)
			{
				terrain.ApplyBrush(intersectionPoint, -0.09f);
				terrain.UpdateVertexBuffer(true);
			}
			renderer->set_depth_test(true);
		}
	}

private:

	MallocAllocator m_allocator;
	FPSSystem* system;
	Camera* cam;
	Skybox* skybox;
	Mat4 ortho;
	Terrain terrain;

	// Resources
	ResourceId grass;
	ResourceId red_north;
	ResourceId red_south;
	ResourceId red_east;
	ResourceId red_west;
	ResourceId red_up;
	ResourceId red_down;
	TextureId grass_id;
	RenderBufferId rb_id;
	VertexShaderId vs_id;
	PixelShaderId ps_id;
	GPUProgramId gpu_program_id;

	ResourceId script;

	bool optShowSkybox;
	bool optShowCrate;
	bool optShowTerrain;
	bool mouseLeftPressed;
	bool mouseRightPressed;
	float wheel;
	bool camera_active;
	Ray ray;
};

MainScene m_scene;
WndCtrl m_ctrl;

extern "C"
{
	__declspec(dllexport) void init_1()
	{
		m_scene.on_load();
	}

	__declspec(dllexport) void shutdown_1()
	{
		m_scene.on_unload();
	}

	__declspec(dllexport) void frame_1(float dt)
	{
		m_scene.update(dt);
	}
}<|MERGE_RESOLUTION|>--- conflicted
+++ resolved
@@ -109,14 +109,7 @@
 	void on_unload()
 	{
 		device()->unload(grass);
-<<<<<<< HEAD
-		// device()->unload(red_north);
-		// device()->unload(red_south);
-		// device()->unload(red_east);
-		// device()->unload(red_west);
-		// device()->unload(red_up);
-		// device()->unload(red_down);
-=======
+
 		device()->unload(red_north);
 		device()->unload(red_south);
 		device()->unload(red_east);
@@ -127,7 +120,6 @@
 		CE_DELETE(m_allocator, skybox);
 		CE_DELETE(m_allocator, system);
 		CE_DELETE(m_allocator, cam);
->>>>>>> d8524bdb
 	}
 
 	void update(float dt)
