--- conflicted
+++ resolved
@@ -133,15 +133,8 @@
 		}
 		system->update(dt);
 
-<<<<<<< HEAD
-		if (skybox)
-		{
-			skybox->Render();
-		}
-=======
 		renderer->set_lighting(false);
 		renderer->set_texturing(0, false);
->>>>>>> ee4ded5e
 
 		ray.set_origin(cam->position());
 		ray.set_direction(cam->look_at());
@@ -204,8 +197,6 @@
 
 	ResourceId script;
 
-	ResourceId script;
-
 	bool optShowSkybox;
 	bool optShowCrate;
 	bool optShowTerrain;
@@ -221,17 +212,17 @@
 
 extern "C"
 {
-	__declspec(dllexport) void init_1()
+	void init()
 	{
 		m_scene.on_load();
 	}
 
-	__declspec(dllexport) void shutdown_1()
+	void shutdown()
 	{
 		m_scene.on_unload();
 	}
 
-	__declspec(dllexport) void frame_1(float dt)
+	void frame(float dt)
 	{
 		m_scene.update(dt);
 	}
