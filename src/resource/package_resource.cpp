--- conflicted
+++ resolved
@@ -20,36 +20,6 @@
 	void compile(const char* path, CompileOptions& opts)
 	{
 		Buffer buf = opts.read(path);
-<<<<<<< HEAD
-		JSONParser json(buf);
-		JSONElement root = json.root();
-
-		JSONElement texture  = root.key_or_nil("texture");
-		JSONElement script   = root.key_or_nil("lua");
-		JSONElement sound    = root.key_or_nil("sound");
-		JSONElement mesh     = root.key_or_nil("mesh");
-		JSONElement unit     = root.key_or_nil("unit");
-		JSONElement sprite   = root.key_or_nil("sprite");
-		JSONElement material = root.key_or_nil("material");
-		JSONElement font     = root.key_or_nil("font");
-		JSONElement level    = root.key_or_nil("level");
-		JSONElement phyconf  = root.key_or_nil("physics_config");
-		JSONElement shader   = root.key_or_nil("shader");
-		JSONElement sprite_animation = root.key_or_nil("sprite_animation");
-
-		const uint32_t num_textures  = texture.is_nil() ? 0 : texture.size();
-		const uint32_t num_scripts   = script.is_nil() ? 0 : script.size();
-		const uint32_t num_sounds    = sound.is_nil() ? 0 : sound.size();
-		const uint32_t num_meshes    = mesh.is_nil() ? 0 : mesh.size();
-		const uint32_t num_units     = unit.is_nil() ? 0 : unit.size();
-		const uint32_t num_sprites   = sprite.is_nil() ? 0 : sprite.size();
-		const uint32_t num_materials = material.is_nil() ? 0 : material.size();
-		const uint32_t num_fonts     = font.is_nil() ? 0 : font.size();
-		const uint32_t num_levels    = level.is_nil() ? 0 : level.size();
-		const uint32_t num_phyconfs  = phyconf.is_nil() ? 0 : phyconf.size();
-		const uint32_t num_shaders   = shader.is_nil() ? 0 : shader.size();
-		const uint32_t num_sprite_animations = sprite_animation.is_nil() ? 0 : sprite_animation.size();
-=======
 
 		TempAllocator4096 ta;
 		JsonObject object(ta);
@@ -61,7 +31,6 @@
 		JsonArray mesh(ta);
 		JsonArray unit(ta);
 		JsonArray sprite(ta);
-		JsonArray physics(ta);
 		JsonArray material(ta);
 		JsonArray font(ta);
 		JsonArray level(ta);
@@ -75,7 +44,6 @@
 		if (map::has(object, FixedString("mesh")))             njson::parse_array(object["mesh"], mesh);
 		if (map::has(object, FixedString("unit")))             njson::parse_array(object["unit"], unit);
 		if (map::has(object, FixedString("sprite")))           njson::parse_array(object["sprite"], sprite);
-		if (map::has(object, FixedString("physics")))          njson::parse_array(object["physics"], physics);
 		if (map::has(object, FixedString("material")))         njson::parse_array(object["material"], material);
 		if (map::has(object, FixedString("font")))             njson::parse_array(object["font"], font);
 		if (map::has(object, FixedString("level")))            njson::parse_array(object["level"], level);
@@ -89,14 +57,12 @@
 		const uint32_t num_meshes      = array::size(mesh);
 		const uint32_t num_units       = array::size(unit);
 		const uint32_t num_sprites     = array::size(sprite);
-		const uint32_t num_physics     = array::size(physics);
 		const uint32_t num_materials   = array::size(material);
 		const uint32_t num_fonts       = array::size(font);
 		const uint32_t num_levels      = array::size(level);
 		const uint32_t num_phyconfs    = array::size(phyconf);
 		const uint32_t num_shaders     = array::size(shader);
 		const uint32_t num_sanimations = array::size(sprite_animation);
->>>>>>> edae0fb9
 
 		Array<PackageResource::Resource> resources(default_allocator());
 
@@ -133,12 +99,6 @@
 		for (uint32_t i = 0; i < num_sprites; ++i)
 		{
 			PackageResource::Resource res(SPRITE_TYPE, njson::parse_resource_id(sprite[i]));
-			array::push_back(resources, res);
-		}
-
-		for (uint32_t i = 0; i < num_physics; ++i)
-		{
-			PackageResource::Resource res(PHYSICS_TYPE, njson::parse_resource_id(physics[i]));
 			array::push_back(resources, res);
 		}
 
