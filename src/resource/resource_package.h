/*
 * Copyright (c) 2012-2015 Daniele Bartolini and individual contributors.
 * License: https://github.com/taylor001/crown/blob/master/LICENSE
 */

#pragma once

#include "types.h"
#include "resource_types.h"

namespace crown
{

/// Collection of resources to load in a batch.
struct ResourcePackage
{
<<<<<<< HEAD
	ResourcePackage(StringId64 id, ResourceManager& resman)
		: _marker(MARKER)
		, _resman(&resman)
		, _id(id)
		, _package(NULL)
	{
		resman.load(PACKAGE_TYPE, _id);
		resman.flush();
		_package = (const PackageResource*) resman.get(PACKAGE_TYPE, _id);
	}

	~ResourcePackage()
	{
		_resman->unload(PACKAGE_TYPE, _id);

		_marker = 0;
	}
=======
	ResourcePackage(StringId64 id, ResourceManager& resman);
	~ResourcePackage();
>>>>>>> bd98853e

	/// Loads all the resources in the package.
	/// @note
	/// The resources are not immediately available after the call is made,
	/// instead, you have to poll for completion with has_loaded()
<<<<<<< HEAD
	void load()
	{
		using namespace package_resource;

		for (uint32_t i = 0; i < num_textures(_package); i++)
		{
			_resman->load(TEXTURE_TYPE, get_texture_id(_package, i));
		}

		for (uint32_t i = 0; i < num_scripts(_package); i++)
		{
			_resman->load(SCRIPT_TYPE, get_script_id(_package, i));
		}

		for (uint32_t i = 0; i < num_sounds(_package); i++)
		{
			_resman->load(SOUND_TYPE, get_sound_id(_package, i));
		}

		for (uint32_t i = 0; i < num_meshes(_package); i++)
		{
			_resman->load(MESH_TYPE, get_mesh_id(_package, i));
		}

		for (uint32_t i = 0; i < num_units(_package); i++)
		{
			_resman->load(UNIT_TYPE, get_unit_id(_package, i));
		}

		for (uint32_t i = 0; i < num_sprites(_package); i++)
		{
			_resman->load(SPRITE_TYPE, get_sprite_id(_package, i));
		}

		for (uint32_t i = 0; i < num_materials(_package); i++)
		{
			_resman->load(MATERIAL_TYPE, get_material_id(_package, i));
		}

		for (uint32_t i = 0; i < num_fonts(_package); i++)
		{
			_resman->load(FONT_TYPE, get_font_id(_package, i));
		}

		for (uint32_t i = 0; i < num_levels(_package); i++)
		{
			_resman->load(LEVEL_TYPE, get_level_id(_package, i));
		}

		for (uint32_t i = 0; i < num_physics_configs(_package); i++)
		{
			_resman->load(PHYSICS_CONFIG_TYPE, get_physics_config_id(_package, i));
		}

		for (uint32_t i = 0; i < num_shaders(_package); i++)
		{
			_resman->load(SHADER_TYPE, get_shader_id(_package, i));
		}

		for (uint32_t i = 0; i < num_sprite_animations(_package); i++)
		{
			_resman->load(SPRITE_ANIMATION_TYPE, get_sprite_animation_id(_package, i));
		}
	}

	/// Unloads all the resources in the package.
	void unload()
	{
		using namespace package_resource;

		for (uint32_t i = 0; i < num_sprite_animations(_package); i++)
		{
			_resman->unload(SPRITE_ANIMATION_TYPE, get_sprite_animation_id(_package, i));
		}

		for (uint32_t i = 0; i < num_shaders(_package); i++)
		{
			_resman->unload(SHADER_TYPE, get_shader_id(_package, i));
		}

		for (uint32_t i = 0; i < num_physics_configs(_package); i++)
		{
			_resman->unload(PHYSICS_CONFIG_TYPE, get_physics_config_id(_package, i));
		}

		for (uint32_t i = 0; i < num_levels(_package); i++)
		{
			_resman->unload(LEVEL_TYPE, get_level_id(_package, i));
		}

		for (uint32_t i = 0; i < num_fonts(_package); i++)
		{
			_resman->unload(FONT_TYPE, get_font_id(_package, i));
		}

		for (uint32_t i = 0; i < num_materials(_package); i++)
		{
			_resman->unload(MATERIAL_TYPE, get_material_id(_package, i));
		}

		for (uint32_t i = 0; i < num_sprites(_package); i++)
		{
			_resman->unload(SPRITE_TYPE, get_sprite_id(_package, i));
		}

		for (uint32_t i = 0; i < num_units(_package); i++)
		{
			_resman->unload(UNIT_TYPE, get_unit_id(_package, i));
		}

		for (uint32_t i = 0; i < num_meshes(_package); i++)
		{
			_resman->unload(MESH_TYPE, get_mesh_id(_package, i));
		}

		for (uint32_t i = 0; i < num_sounds(_package); i++)
		{
			_resman->unload(SOUND_TYPE, get_sound_id(_package, i));
		}

		for (uint32_t i = 0; i < num_scripts(_package); i++)
		{
			_resman->unload(SCRIPT_TYPE, get_script_id(_package, i));
		}

		for (uint32_t i = 0; i < num_textures(_package); i++)
		{
			_resman->unload(TEXTURE_TYPE, get_texture_id(_package, i));
		}
	}
=======
	void load();

	/// Unloads all the resources in the package.
	void unload();
>>>>>>> bd98853e

	/// Waits until the package has been loaded.
	void flush();

	/// Returns whether the package has been loaded.
	bool has_loaded() const;

public:

<<<<<<< HEAD
		for (uint32_t i = 0; i < num_units(_package); i++)
		{
			if (!_resman->can_get(UNIT_TYPE, get_unit_id(_package, i)))
				return false;
		}

		for (uint32_t i = 0; i < num_sprites(_package); i++)
		{
			if (!_resman->can_get(SPRITE_TYPE, get_sprite_id(_package, i)))
				return false;
		}

		for (uint32_t i = 0; i < num_materials(_package); i++)
		{
			if (!_resman->can_get(MATERIAL_TYPE, get_material_id(_package, i)))
				return false;
		}

		for (uint32_t i = 0; i < num_fonts(_package); i++)
		{
			if (!_resman->can_get(FONT_TYPE, get_font_id(_package, i)))
				return false;
		}

		for (uint32_t i = 0; i < num_levels(_package); i++)
		{
			if (!_resman->can_get(LEVEL_TYPE, get_level_id(_package, i)))
				return false;
		}

		for (uint32_t i = 0; i < num_physics_configs(_package); i++)
		{
			if (!_resman->can_get(PHYSICS_CONFIG_TYPE, get_physics_config_id(_package, i)))
				return false;
		}

		for (uint32_t i = 0; i < num_shaders(_package); i++)
		{
			if (!_resman->can_get(SHADER_TYPE, get_shader_id(_package, i)))
				return false;
		}

		for (uint32_t i = 0; i < num_sprite_animations(_package); i++)
		{
			if (!_resman->can_get(SPRITE_ANIMATION_TYPE, get_sprite_animation_id(_package, i)))
				return false;
		}

		return true;
	}
=======
	enum { MARKER = 0x9a1ac68c };
>>>>>>> bd98853e

public:

	enum { MARKER = 0x9a1ac68c };

private:

	uint32_t _marker;

	ResourceManager* _resman;
	StringId64 _id;
	const PackageResource* _package;
};

} // namespace crown<|MERGE_RESOLUTION|>--- conflicted
+++ resolved
@@ -14,233 +14,23 @@
 /// Collection of resources to load in a batch.
 struct ResourcePackage
 {
-<<<<<<< HEAD
-	ResourcePackage(StringId64 id, ResourceManager& resman)
-		: _marker(MARKER)
-		, _resman(&resman)
-		, _id(id)
-		, _package(NULL)
-	{
-		resman.load(PACKAGE_TYPE, _id);
-		resman.flush();
-		_package = (const PackageResource*) resman.get(PACKAGE_TYPE, _id);
-	}
-
-	~ResourcePackage()
-	{
-		_resman->unload(PACKAGE_TYPE, _id);
-
-		_marker = 0;
-	}
-=======
 	ResourcePackage(StringId64 id, ResourceManager& resman);
 	~ResourcePackage();
->>>>>>> bd98853e
 
 	/// Loads all the resources in the package.
 	/// @note
 	/// The resources are not immediately available after the call is made,
 	/// instead, you have to poll for completion with has_loaded()
-<<<<<<< HEAD
-	void load()
-	{
-		using namespace package_resource;
-
-		for (uint32_t i = 0; i < num_textures(_package); i++)
-		{
-			_resman->load(TEXTURE_TYPE, get_texture_id(_package, i));
-		}
-
-		for (uint32_t i = 0; i < num_scripts(_package); i++)
-		{
-			_resman->load(SCRIPT_TYPE, get_script_id(_package, i));
-		}
-
-		for (uint32_t i = 0; i < num_sounds(_package); i++)
-		{
-			_resman->load(SOUND_TYPE, get_sound_id(_package, i));
-		}
-
-		for (uint32_t i = 0; i < num_meshes(_package); i++)
-		{
-			_resman->load(MESH_TYPE, get_mesh_id(_package, i));
-		}
-
-		for (uint32_t i = 0; i < num_units(_package); i++)
-		{
-			_resman->load(UNIT_TYPE, get_unit_id(_package, i));
-		}
-
-		for (uint32_t i = 0; i < num_sprites(_package); i++)
-		{
-			_resman->load(SPRITE_TYPE, get_sprite_id(_package, i));
-		}
-
-		for (uint32_t i = 0; i < num_materials(_package); i++)
-		{
-			_resman->load(MATERIAL_TYPE, get_material_id(_package, i));
-		}
-
-		for (uint32_t i = 0; i < num_fonts(_package); i++)
-		{
-			_resman->load(FONT_TYPE, get_font_id(_package, i));
-		}
-
-		for (uint32_t i = 0; i < num_levels(_package); i++)
-		{
-			_resman->load(LEVEL_TYPE, get_level_id(_package, i));
-		}
-
-		for (uint32_t i = 0; i < num_physics_configs(_package); i++)
-		{
-			_resman->load(PHYSICS_CONFIG_TYPE, get_physics_config_id(_package, i));
-		}
-
-		for (uint32_t i = 0; i < num_shaders(_package); i++)
-		{
-			_resman->load(SHADER_TYPE, get_shader_id(_package, i));
-		}
-
-		for (uint32_t i = 0; i < num_sprite_animations(_package); i++)
-		{
-			_resman->load(SPRITE_ANIMATION_TYPE, get_sprite_animation_id(_package, i));
-		}
-	}
-
-	/// Unloads all the resources in the package.
-	void unload()
-	{
-		using namespace package_resource;
-
-		for (uint32_t i = 0; i < num_sprite_animations(_package); i++)
-		{
-			_resman->unload(SPRITE_ANIMATION_TYPE, get_sprite_animation_id(_package, i));
-		}
-
-		for (uint32_t i = 0; i < num_shaders(_package); i++)
-		{
-			_resman->unload(SHADER_TYPE, get_shader_id(_package, i));
-		}
-
-		for (uint32_t i = 0; i < num_physics_configs(_package); i++)
-		{
-			_resman->unload(PHYSICS_CONFIG_TYPE, get_physics_config_id(_package, i));
-		}
-
-		for (uint32_t i = 0; i < num_levels(_package); i++)
-		{
-			_resman->unload(LEVEL_TYPE, get_level_id(_package, i));
-		}
-
-		for (uint32_t i = 0; i < num_fonts(_package); i++)
-		{
-			_resman->unload(FONT_TYPE, get_font_id(_package, i));
-		}
-
-		for (uint32_t i = 0; i < num_materials(_package); i++)
-		{
-			_resman->unload(MATERIAL_TYPE, get_material_id(_package, i));
-		}
-
-		for (uint32_t i = 0; i < num_sprites(_package); i++)
-		{
-			_resman->unload(SPRITE_TYPE, get_sprite_id(_package, i));
-		}
-
-		for (uint32_t i = 0; i < num_units(_package); i++)
-		{
-			_resman->unload(UNIT_TYPE, get_unit_id(_package, i));
-		}
-
-		for (uint32_t i = 0; i < num_meshes(_package); i++)
-		{
-			_resman->unload(MESH_TYPE, get_mesh_id(_package, i));
-		}
-
-		for (uint32_t i = 0; i < num_sounds(_package); i++)
-		{
-			_resman->unload(SOUND_TYPE, get_sound_id(_package, i));
-		}
-
-		for (uint32_t i = 0; i < num_scripts(_package); i++)
-		{
-			_resman->unload(SCRIPT_TYPE, get_script_id(_package, i));
-		}
-
-		for (uint32_t i = 0; i < num_textures(_package); i++)
-		{
-			_resman->unload(TEXTURE_TYPE, get_texture_id(_package, i));
-		}
-	}
-=======
 	void load();
 
 	/// Unloads all the resources in the package.
 	void unload();
->>>>>>> bd98853e
 
 	/// Waits until the package has been loaded.
 	void flush();
 
 	/// Returns whether the package has been loaded.
 	bool has_loaded() const;
-
-public:
-
-<<<<<<< HEAD
-		for (uint32_t i = 0; i < num_units(_package); i++)
-		{
-			if (!_resman->can_get(UNIT_TYPE, get_unit_id(_package, i)))
-				return false;
-		}
-
-		for (uint32_t i = 0; i < num_sprites(_package); i++)
-		{
-			if (!_resman->can_get(SPRITE_TYPE, get_sprite_id(_package, i)))
-				return false;
-		}
-
-		for (uint32_t i = 0; i < num_materials(_package); i++)
-		{
-			if (!_resman->can_get(MATERIAL_TYPE, get_material_id(_package, i)))
-				return false;
-		}
-
-		for (uint32_t i = 0; i < num_fonts(_package); i++)
-		{
-			if (!_resman->can_get(FONT_TYPE, get_font_id(_package, i)))
-				return false;
-		}
-
-		for (uint32_t i = 0; i < num_levels(_package); i++)
-		{
-			if (!_resman->can_get(LEVEL_TYPE, get_level_id(_package, i)))
-				return false;
-		}
-
-		for (uint32_t i = 0; i < num_physics_configs(_package); i++)
-		{
-			if (!_resman->can_get(PHYSICS_CONFIG_TYPE, get_physics_config_id(_package, i)))
-				return false;
-		}
-
-		for (uint32_t i = 0; i < num_shaders(_package); i++)
-		{
-			if (!_resman->can_get(SHADER_TYPE, get_shader_id(_package, i)))
-				return false;
-		}
-
-		for (uint32_t i = 0; i < num_sprite_animations(_package); i++)
-		{
-			if (!_resman->can_get(SPRITE_ANIMATION_TYPE, get_sprite_animation_id(_package, i)))
-				return false;
-		}
-
-		return true;
-	}
-=======
-	enum { MARKER = 0x9a1ac68c };
->>>>>>> bd98853e
 
 public:
 
