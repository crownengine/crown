--- conflicted
+++ resolved
@@ -16,9 +16,6 @@
 namespace crown
 {
 
-<<<<<<< HEAD
-static int math_ray_obb_intersection(lua_State* L)
-=======
 static int math_ray_plane_intersection(lua_State* L)
 {
 	LuaStack stack(L);
@@ -39,8 +36,7 @@
 	return 1;
 }
 
-static int math_ray_oobb_intersection(lua_State* L)
->>>>>>> d8e61d51
+static int math_ray_obb_intersection(lua_State* L)
 {
 	LuaStack stack(L);
 	stack.push_float(ray_obb_intersection(stack.get_vector3(1)
@@ -867,13 +863,9 @@
 
 void load_math(LuaEnvironment& env)
 {
-<<<<<<< HEAD
-	env.load_module_function("Math", "ray_obb_intersection", math_ray_obb_intersection);
-=======
 	env.load_module_function("Math", "ray_plane_intersection",  math_ray_plane_intersection);
 	env.load_module_function("Math", "ray_sphere_intersection", math_ray_sphere_intersection);
-	env.load_module_function("Math", "ray_oobb_intersection",   math_ray_oobb_intersection);
->>>>>>> d8e61d51
+	env.load_module_function("Math", "ray_obb_intersection",    math_ray_obb_intersection);
 
 	env.load_module_function("Vector3", "new",            vector3_new);
 	env.load_module_function("Vector3", "x",              vector3_x);
