/*
 * Copyright (c) 2012-2015 Daniele Bartolini and individual contributors.
 * License: https://github.com/taylor001/crown/blob/master/LICENSE
 */

#include "math_utils.h"
#include "math_types.h"
#include "vector3.h"
#include "matrix4x4.h"
#include "quaternion.h"
#include "color4.h"
#include "plane.h"
#include "intersection.h"
#include "lua_stack.h"
#include "lua_environment.h"

namespace crown
{

static int math_ray_plane_intersection(lua_State* L)
{
	LuaStack stack(L);
	const Plane p = plane::from_point_and_normal(stack.get_vector3(3)
		, stack.get_vector3(4)
		);
	const float t = ray_plane_intersection(stack.get_vector3(1)
		, stack.get_vector3(2)
		, p
		);
	stack.push_float(t);
	return 1;
}

static int math_ray_disc_intersection(lua_State* L)
{
	LuaStack stack(L);
	const float t = ray_disc_intersection(stack.get_vector3(1)
		, stack.get_vector3(2)
		, stack.get_vector3(3)
		, stack.get_float(4)
		, stack.get_vector3(5)
		);
	stack.push_float(t);
	return 1;
}

static int math_ray_sphere_intersection(lua_State* L)
{
	LuaStack stack(L);
	Sphere s;
	s.c = stack.get_vector3(3);
	s.r = stack.get_float(4);
	const float t = ray_sphere_intersection(stack.get_vector3(1)
		, stack.get_vector3(2)
		, s
		);
	stack.push_float(t);
	return 1;
}

static int math_ray_obb_intersection(lua_State* L)
{
	LuaStack stack(L);
<<<<<<< HEAD
	stack.push_float(ray_obb_intersection(stack.get_vector3(1)
		, stack.get_vector3(2)
		, stack.get_matrix4x4(3)
		, stack.get_vector3(4)));
=======
	const float t = ray_obb_intersection(stack.get_vector3(1)
		, stack.get_vector3(2)
		, stack.get_matrix4x4(3)
		, stack.get_vector3(4)
		);
	stack.push_float(t);
>>>>>>> 04c1cd9e
	return 1;
}

static int vector3_new(lua_State* L)
{
	LuaStack stack(L);
	stack.push_vector3(vector3(stack.get_float(1), stack.get_float(2), stack.get_float(3)));
	return 1;
}

static int vector3_ctor(lua_State* L)
{
	LuaStack stack(L);
	stack.remove(1); // Remove table
	return vector3_new(L);
}

static int vector3_x(lua_State* L)
{
	LuaStack stack(L);
	stack.push_float(stack.get_vector3(1).x);
	return 1;
}

static int vector3_y(lua_State* L)
{
	LuaStack stack(L);
	stack.push_float(stack.get_vector3(1).y);
	return 1;
}

static int vector3_z(lua_State* L)
{
	LuaStack stack(L);
	stack.push_float(stack.get_vector3(1).z);
	return 1;
}

static int vector3_set_x(lua_State* L)
{
	LuaStack stack(L);
	stack.get_vector3(1).x = stack.get_float(2);
	return 0;
}

static int vector3_set_y(lua_State* L)
{
	LuaStack stack(L);
	stack.get_vector3(1).y = stack.get_float(2);
	return 0;
}

static int vector3_set_z(lua_State* L)
{
	LuaStack stack(L);
	stack.get_vector3(1).z = stack.get_float(2);
	return 0;
}

static int vector3_values(lua_State* L)
{
	LuaStack stack(L);
	Vector3& a = stack.get_vector3(1);
	stack.push_float(a.x);
	stack.push_float(a.y);
	stack.push_float(a.z);
	return 3;
}

static int vector3_add(lua_State* L)
{
	LuaStack stack(L);
	stack.push_vector3(stack.get_vector3(1) + stack.get_vector3(2));
	return 1;
}

static int vector3_subtract(lua_State* L)
{
	LuaStack stack(L);
	stack.push_vector3(stack.get_vector3(1) - stack.get_vector3(2));
	return 1;
}

static int vector3_multiply(lua_State* L)
{
	LuaStack stack(L);
	stack.push_vector3(stack.get_vector3(1) * stack.get_float(2));
	return 1;
}

static int vector3_divide(lua_State* L)
{
	LuaStack stack(L);
	stack.push_vector3(stack.get_vector3(1) / stack.get_float(2));
	return 1;
}

static int vector3_dot(lua_State* L)
{
	LuaStack stack(L);
	stack.push_float(dot(stack.get_vector3(1), stack.get_vector3(2)));
	return 1;
}

static int vector3_cross(lua_State* L)
{
	LuaStack stack(L);
	stack.push_vector3(cross(stack.get_vector3(1), stack.get_vector3(2)));
	return 1;
}

static int vector3_equal(lua_State* L)
{
	LuaStack stack(L);
	stack.push_bool(stack.get_vector3(1) == stack.get_vector3(2));
	return 1;
}

static int vector3_length(lua_State* L)
{
	LuaStack stack(L);
	stack.push_float(length(stack.get_vector3(1)));
	return 1;
}

static int vector3_squared_length(lua_State* L)
{
	LuaStack stack(L);
	stack.push_float(squared_length(stack.get_vector3(1)));
	return 1;
}

static int vector3_set_length(lua_State* L)
{
	LuaStack stack(L);
	set_length(stack.get_vector3(1), stack.get_float(2));
	return 0;
}

static int vector3_normalize(lua_State* L)
{
	LuaStack stack(L);
	stack.push_vector3(normalize(stack.get_vector3(1)));
	return 1;
}

static int vector3_distance(lua_State* L)
{
	LuaStack stack(L);
	stack.push_float(distance(stack.get_vector3(1), stack.get_vector3(2)));
	return 1;
}

static int vector3_angle(lua_State* L)
{
	LuaStack stack(L);
	stack.push_float(angle(stack.get_vector3(1), stack.get_vector3(2)));
	return 1;
}

static int vector3_max(lua_State* L)
{
	LuaStack stack(L);
	stack.push_vector3(max(stack.get_vector3(1), stack.get_vector3(2)));
	return 1;
}

static int vector3_min(lua_State* L)
{
	LuaStack stack(L);
	stack.push_vector3(min(stack.get_vector3(1), stack.get_vector3(2)));
	return 1;
}

static int vector3_forward(lua_State* L)
{
	LuaStack stack(L);
	stack.push_vector3(VECTOR3_FORWARD);
	return 1;
}

static int vector3_backward(lua_State* L)
{
	LuaStack stack(L);
	stack.push_vector3(VECTOR3_BACKWARD);
	return 1;
}

static int vector3_left(lua_State* L)
{
	LuaStack stack(L);
	stack.push_vector3(VECTOR3_LEFT);
	return 1;
}

static int vector3_right(lua_State* L)
{
	LuaStack stack(L);
	stack.push_vector3(VECTOR3_RIGHT);
	return 1;
}

static int vector3_up(lua_State* L)
{
	LuaStack stack(L);
	stack.push_vector3(VECTOR3_UP);
	return 1;
}

static int vector3_down(lua_State* L)
{
	LuaStack stack(L);
	stack.push_vector3(VECTOR3_DOWN);
	return 1;
}

static int vector3_zero(lua_State* L)
{
	LuaStack stack(L);
	stack.push_vector3(VECTOR3_ZERO);
	return 1;
}

static int vector2_new(lua_State* L)
{
	LuaStack stack(L);
	stack.push_vector2(vector2(stack.get_float(1), stack.get_float(2)));
	return 1;
}

static int vector2_ctor(lua_State* L)
{
	LuaStack stack(L);
	stack.remove(1); // Remove table
	return vector2_new(L);
}

static int vector3box_new(lua_State* L)
{
	LuaStack stack(L);

	if (stack.num_args() == 0)
		stack.push_vector3box(Vector3());
	else if (stack.num_args() == 1)
		stack.push_vector3box(stack.get_vector3(1));
	else
		stack.push_vector3box(vector3(stack.get_float(1)
			, stack.get_float(2)
			, stack.get_float(3)));

	return 1;
}

static int vector3box_ctor(lua_State* L)
{
	LuaStack stack(L);
	stack.remove(1); // Remove table
	return vector3box_new(L);
}

static int vector3box_store(lua_State* L)
{
	LuaStack stack(L);

	Vector3& v = stack.get_vector3box(1);

	if (stack.num_args() == 2)
		v = stack.get_vector3(2);
	else
		v = vector3(stack.get_float(2)
			, stack.get_float(3)
			, stack.get_float(4));

	return 0;
}

static int vector3box_unbox(lua_State* L)
{
	LuaStack stack(L);
	stack.push_vector3(stack.get_vector3box(1));
	return 1;
}

static int vector3box_get_value(lua_State* L)
{
	LuaStack stack(L);

	Vector3& v = stack.get_vector3box(1);
	const char* s = stack.get_string(2);

	switch (s[0])
	{
		case 'x': stack.push_float(v.x); return 1;
		case 'y': stack.push_float(v.y); return 1;
		case 'z': stack.push_float(v.z); return 1;
		default: LUA_ASSERT(false, stack, "Bad index: '%c'", s[0]); break;
	}

	return 0;
}

static int vector3box_set_value(lua_State* L)
{
	LuaStack stack(L);

	Vector3& v = stack.get_vector3box(1);
	const char* s = stack.get_string(2);
	const float value = stack.get_float(3);

	switch (s[0])
	{
		case 'x': v.x = value; break;
		case 'y': v.y = value; break;
		case 'z': v.z = value; break;
		default: LUA_ASSERT(false, stack, "Bad index: '%c'", s[0]); break;
	}

	return 0;
}

static int vector3box_tostring(lua_State* L)
{
	LuaStack stack(L);
	Vector3& v = stack.get_vector3box(1);
	stack.push_fstring("Vector3Box (%p)", &v);
	return 1;
}

static int matrix4x4_new(lua_State* L)
{
	LuaStack stack(L);
	stack.push_matrix4x4(matrix4x4(stack.get_float(1)
		, stack.get_float(2)
		, stack.get_float(3)
		, stack.get_float(4)
		, stack.get_float(5)
		, stack.get_float(6)
		, stack.get_float(7)
		, stack.get_float(8)
		, stack.get_float(9)
		, stack.get_float(10)
		, stack.get_float(11)
		, stack.get_float(12)
		, stack.get_float(13)
		, stack.get_float(14)
		, stack.get_float(15)
		, stack.get_float(16)));
	return 1;
}

static int matrix4x4_ctor(lua_State* L)
{
	LuaStack stack(L);
	stack.remove(1); // Remove table
	return matrix4x4_new(L);
}

static int matrix4x4_from_quaternion(lua_State* L)
{
	LuaStack stack(L);
	stack.push_matrix4x4(matrix4x4(stack.get_quaternion(1), vector3(0, 0, 0)));
	return 1;
}

static int matrix4x4_from_translation(lua_State* L)
{
	LuaStack stack(L);
	stack.push_matrix4x4(matrix4x4(QUATERNION_IDENTITY, stack.get_vector3(1)));
	return 1;
}

static int matrix4x4_from_quaternion_translation(lua_State* L)
{
	LuaStack stack(L);
	stack.push_matrix4x4(matrix4x4(stack.get_quaternion(1), stack.get_vector3(2)));
	return 1;
}

static int matrix4x4_from_axes(lua_State* L)
{
	LuaStack stack(L);
	stack.push_matrix4x4(matrix4x4(stack.get_vector3(1), stack.get_vector3(2), stack.get_vector3(3), stack.get_vector3(4)));
	return 1;
}

static int matrix4x4_add(lua_State* L)
{
	LuaStack stack(L);
	stack.push_matrix4x4(stack.get_matrix4x4(1) + stack.get_matrix4x4(2));
	return 1;
}

static int matrix4x4_subtract(lua_State* L)
{
	LuaStack stack(L);
	stack.push_matrix4x4(stack.get_matrix4x4(1) - stack.get_matrix4x4(2));
	return 1;
}

static int matrix4x4_multiply(lua_State* L)
{
	LuaStack stack(L);
	stack.push_matrix4x4(stack.get_matrix4x4(1) * stack.get_matrix4x4(2));
	return 1;
}

static int matrix4x4_transpose(lua_State* L)
{
	LuaStack stack(L);
	stack.push_matrix4x4(transpose(stack.get_matrix4x4(1)));
	return 1;
}

static int matrix4x4_determinant(lua_State* L)
{
	LuaStack stack(L);
	stack.push_float(determinant(stack.get_matrix4x4(1)));
	return 1;
}

static int matrix4x4_invert(lua_State* L)
{
	LuaStack stack(L);
	stack.push_matrix4x4(invert(stack.get_matrix4x4(1)));
	return 1;
}

static int matrix4x4_x(lua_State* L)
{
	LuaStack stack(L);
	stack.push_vector3(x(stack.get_matrix4x4(1)));
	return 1;
}

static int matrix4x4_y(lua_State* L)
{
	LuaStack stack(L);
	stack.push_vector3(y(stack.get_matrix4x4(1)));
	return 1;
}

static int matrix4x4_z(lua_State* L)
{
	LuaStack stack(L);
	stack.push_vector3(z(stack.get_matrix4x4(1)));
	return 1;
}

static int matrix4x4_set_x(lua_State* L)
{
	LuaStack stack(L);
	set_x(stack.get_matrix4x4(1), stack.get_vector3(2));
	return 0;
}

static int matrix4x4_set_y(lua_State* L)
{
	LuaStack stack(L);
	set_y(stack.get_matrix4x4(1), stack.get_vector3(2));
	return 0;
}

static int matrix4x4_set_z(lua_State* L)
{
	LuaStack stack(L);
	set_z(stack.get_matrix4x4(1), stack.get_vector3(2));
	return 0;
}

static int matrix4x4_translation(lua_State* L)
{
	LuaStack stack(L);
	stack.push_vector3(translation(stack.get_matrix4x4(1)));
	return 1;
}

static int matrix4x4_set_translation(lua_State* L)
{
	LuaStack stack(L);
	set_translation(stack.get_matrix4x4(1), stack.get_vector3(2));
	return 0;
}

static int matrix4x4_rotation(lua_State* L)
{
	LuaStack stack(L);
	stack.push_quaternion(rotation(stack.get_matrix4x4(1)));
	return 1;
}

static int matrix4x4_set_rotation(lua_State* L)
{
	LuaStack stack(L);
	set_rotation(stack.get_matrix4x4(1), stack.get_quaternion(2));
	return 0;
}

static int matrix4x4_identity(lua_State* L)
{
	LuaStack stack(L);
	stack.push_matrix4x4(MATRIX4X4_IDENTITY);
	return 1;
}

static int matrix4x4_to_string(lua_State* L)
{
	LuaStack stack(L);
	Matrix4x4& a = stack.get_matrix4x4(1);
	stack.push_fstring(
		"%.1f, %.1f, %.1f, %.1f\n"
		"%.1f, %.1f, %.1f, %.1f\n"
		"%.1f, %.1f, %.1f, %.1f\n"
		"%.1f, %.1f, %.1f, %.1f\n"
		, a.x.x, a.x.y, a.x.z, a.y.w
		, a.y.x, a.y.y, a.y.z, a.y.w
		, a.z.x, a.z.y, a.z.z, a.z.w
		, a.t.x, a.t.y, a.t.z, a.t.w
		);
	return 1;
}

static int matrix4x4box_new(lua_State* L)
{
	LuaStack stack(L);
	stack.push_matrix4x4box(stack.get_matrix4x4(1));
	return 1;
}

static int matrix4x4box_ctor(lua_State* L)
{
	LuaStack stack(L);
	stack.remove(1); // Remove table
	return matrix4x4box_new(L);
}

static int matrix4x4box_store(lua_State* L)
{
	LuaStack stack(L);
	stack.get_matrix4x4box(1) = stack.get_matrix4x4(2);
	return 0;
}

static int matrix4x4box_unbox(lua_State* L)
{
	LuaStack stack(L);
	stack.push_matrix4x4(stack.get_matrix4x4box(1));
	return 1;
}

static int matrix4x4box_tostring(lua_State* L)
{
	LuaStack stack(L);
	Matrix4x4& m = stack.get_matrix4x4box(1);
	stack.push_fstring("Matrix4x4Box (%p)", &m);
	return 1;
}

static int quaternion_new(lua_State* L)
{
	LuaStack stack(L);
	stack.push_quaternion(quaternion(stack.get_vector3(1), stack.get_float(2)));
	return 1;
}

static int quaternion_ctor(lua_State* L)
{
	LuaStack stack(L);
	stack.remove(1); // Remove table
	return quaternion_new(L);
}

static int quaternion_negate(lua_State* L)
{
	LuaStack stack(L);
	stack.push_quaternion(-stack.get_quaternion(1));
	return 1;
}

static int quaternion_identity(lua_State* L)
{
	LuaStack stack(L);
	stack.push_quaternion(QUATERNION_IDENTITY);
	return 1;
}

static int quaternion_length(lua_State* L)
{
	LuaStack stack(L);
	stack.push_float(length(stack.get_quaternion(1)));
	return 1;
}

static int quaternion_normalize(lua_State* L)
{
	LuaStack stack(L);
	stack.push_quaternion(normalize(stack.get_quaternion(1)));
	return 1;
}

static int quaternion_conjugate(lua_State* L)
{
	LuaStack stack(L);
	stack.push_quaternion(conjugate(stack.get_quaternion(1)));
	return 1;
}

static int quaternion_inverse(lua_State* L)
{
	LuaStack stack(L);
	stack.push_quaternion(inverse(stack.get_quaternion(1)));
	return 1;
}

static int quaternion_multiply(lua_State* L)
{
	LuaStack stack(L);
	stack.push_quaternion(stack.get_quaternion(1) * stack.get_quaternion(2));
	return 1;
}

static int quaternion_multiply_by_scalar(lua_State* L)
{
	LuaStack stack(L);
	stack.push_quaternion(stack.get_quaternion(1) * stack.get_float(2));
	return 1;
}

static int quaternion_power(lua_State* L)
{
	LuaStack stack(L);
	stack.push_quaternion(power(stack.get_quaternion(1), stack.get_float(2)));
	return 1;
}

static int quaternion_elements(lua_State* L)
{
	LuaStack stack(L);
	const Quaternion& q = stack.get_quaternion(1);
	stack.push_float(q.x);
	stack.push_float(q.y);
	stack.push_float(q.z);
	stack.push_float(q.w);
	return 4;
}

static int quaternion_look(lua_State* L)
{
	LuaStack stack(L);
	const Vector3 up = stack.num_args() == 2 ? stack.get_vector3(2) : VECTOR3_YAXIS;
	stack.push_quaternion(look(stack.get_vector3(1), up));
	return 1;
}

static int quaternion_right(lua_State* L)
{
	LuaStack stack(L);
	stack.push_vector3(right(stack.get_quaternion(1)));
	return 1;
}

static int quaternion_up(lua_State* L)
{
	LuaStack stack(L);
	stack.push_vector3(up(stack.get_quaternion(1)));
	return 1;
}

static int quaternion_forward(lua_State* L)
{
	LuaStack stack(L);
	stack.push_vector3(forward(stack.get_quaternion(1)));
	return 1;
}

static int quaternionbox_new(lua_State* L)
{
	LuaStack stack(L);

	if (stack.num_args() == 1)
		stack.push_quaternionbox(stack.get_quaternion(1));
	else
		stack.push_quaternionbox(quaternion(stack.get_float(1)
			, stack.get_float(2)
			, stack.get_float(3)
			, stack.get_float(4)));

	return 1;
}

static int quaternionbox_ctor(lua_State* L)
{
	LuaStack stack(L);
	stack.remove(1); // Remove table
	return quaternionbox_new(L);
}

static int quaternionbox_store(lua_State* L)
{
	LuaStack stack(L);

	Quaternion& q = stack.get_quaternionbox(1);

	if (stack.num_args() == 2)
		q = stack.get_quaternion(2);
	else
		q = quaternion(stack.get_float(2)
			, stack.get_float(3)
			, stack.get_float(4)
			, stack.get_float(5));

	return 0;
}

static int quaternionbox_unbox(lua_State* L)
{
	LuaStack stack(L);

	Quaternion& q = stack.get_quaternionbox(1);

	stack.push_quaternion(q);
	return 1;
}

static int quaternionbox_tostring(lua_State* L)
{
	LuaStack stack(L);
	Quaternion& q = stack.get_quaternionbox(1);
	stack.push_fstring("QuaternionBox (%p)", &q);
	return 1;
}

static int color4_new(lua_State* L)
{
	LuaStack stack(L);
	stack.push_quaternion(quaternion(stack.get_float(1)
		, stack.get_float(2)
		, stack.get_float(3)
		, stack.get_float(4)));
	return 1;
}

static int color4_ctor(lua_State* L)
{
	LuaStack stack(L);
	stack.remove(1); // Remove table
	return color4_new(L);
}

static int lightuserdata_add(lua_State* L)
{
	LuaStack stack(L);
	const Vector3& a = stack.get_vector3(1);
	const Vector3& b = stack.get_vector3(2);
	stack.push_vector3(a + b);
	return 1;
}

static int lightuserdata_sub(lua_State* L)
{
	LuaStack stack(L);
	const Vector3& a = stack.get_vector3(1);
	const Vector3& b = stack.get_vector3(2);
	stack.push_vector3(a - b);
	return 1;
}

static int lightuserdata_mul(lua_State* L)
{
	LuaStack stack(L);
	const Vector3& a = stack.get_vector3(1);
	const float b = stack.get_float(2);
	stack.push_vector3(a * b);
	return 1;
}

static int lightuserdata_div(lua_State* L)
{
	LuaStack stack(L);
	const Vector3& a = stack.get_vector3(1);
	const float b = stack.get_float(2);
	stack.push_vector3(a / b);
	return 1;
}

static int lightuserdata_unm(lua_State* L)
{
	LuaStack stack(L);
	stack.push_vector3(-stack.get_vector3(1));
	return 1;
}

static int lightuserdata_index(lua_State* L)
{
	LuaStack stack(L);
	Vector3& v = stack.get_vector3(1);
	const char* s = stack.get_string(2);

	switch (s[0])
	{
		case 'x': stack.push_float(v.x); return 1;
		case 'y': stack.push_float(v.y); return 1;
		case 'z': stack.push_float(v.z); return 1;
		default: LUA_ASSERT(false, stack, "Bad index: '%c'", s[0]); break;
	}

	return 0;
}

static int lightuserdata_newindex(lua_State* L)
{
	LuaStack stack(L);
	Vector3& v = stack.get_vector3(1);
	const char* s = stack.get_string(2);
	const float value = stack.get_float(3);

	switch (s[0])
	{
		case 'x': v.x = value; break;
		case 'y': v.y = value; break;
		case 'z': v.z = value; break;
		default: LUA_ASSERT(false, stack, "Bad index: '%c'", s[0]); break;
	}

	return 0;
}

void load_math(LuaEnvironment& env)
{
	env.load_module_function("Math", "ray_plane_intersection",  math_ray_plane_intersection);
	env.load_module_function("Math", "ray_disc_intersection",   math_ray_disc_intersection);
	env.load_module_function("Math", "ray_sphere_intersection", math_ray_sphere_intersection);
	env.load_module_function("Math", "ray_obb_intersection",    math_ray_obb_intersection);

	env.load_module_function("Vector3", "new",            vector3_new);
	env.load_module_function("Vector3", "x",              vector3_x);
	env.load_module_function("Vector3", "y",              vector3_y);
	env.load_module_function("Vector3", "z",              vector3_z);
	env.load_module_function("Vector3", "set_x",          vector3_set_x);
	env.load_module_function("Vector3", "set_y",          vector3_set_y);
	env.load_module_function("Vector3", "set_z",          vector3_set_z);
	env.load_module_function("Vector3", "values",         vector3_values);
	env.load_module_function("Vector3", "add",            vector3_add);
	env.load_module_function("Vector3", "subtract",       vector3_subtract);
	env.load_module_function("Vector3", "multiply",       vector3_multiply);
	env.load_module_function("Vector3", "divide",         vector3_divide);
	env.load_module_function("Vector3", "dot",            vector3_dot);
	env.load_module_function("Vector3", "cross",          vector3_cross);
	env.load_module_function("Vector3", "equal",          vector3_equal);
	env.load_module_function("Vector3", "length",         vector3_length);
	env.load_module_function("Vector3", "squared_length", vector3_squared_length);
	env.load_module_function("Vector3", "set_length",     vector3_set_length);
	env.load_module_function("Vector3", "normalize",      vector3_normalize);
	env.load_module_function("Vector3", "distance",       vector3_distance);
	env.load_module_function("Vector3", "angle",          vector3_angle);
	env.load_module_function("Vector3", "max",            vector3_max);
	env.load_module_function("Vector3", "min",            vector3_min);
	env.load_module_function("Vector3", "forward",        vector3_forward);
	env.load_module_function("Vector3", "backward",       vector3_backward);
	env.load_module_function("Vector3", "left",           vector3_left);
	env.load_module_function("Vector3", "right",          vector3_right);
	env.load_module_function("Vector3", "up",             vector3_up);
	env.load_module_function("Vector3", "down",           vector3_down);
	env.load_module_function("Vector3", "zero",           vector3_zero);

	env.load_module_constructor("Vector3", vector3_ctor);

	env.load_module_function("Vector2", "new",            vector2_new);
	env.load_module_constructor("Vector2", vector2_ctor);

	env.load_module_function("Vector3Box", "new",        vector3box_new);
	env.load_module_function("Vector3Box", "store",      vector3box_store);
	env.load_module_function("Vector3Box", "unbox",      vector3box_unbox);
	env.load_module_function("Vector3Box", "__index",    vector3box_get_value);
	env.load_module_function("Vector3Box", "__newindex", vector3box_set_value);
	env.load_module_function("Vector3Box", "__tostring", vector3box_tostring);

	env.load_module_constructor("Vector3Box", vector3box_ctor);

	env.load_module_function("Matrix4x4", "new",                         matrix4x4_new);
	env.load_module_function("Matrix4x4", "from_quaternion",             matrix4x4_from_quaternion);
	env.load_module_function("Matrix4x4", "from_translation",            matrix4x4_from_translation);
	env.load_module_function("Matrix4x4", "from_quaternion_translation", matrix4x4_from_quaternion_translation);
	env.load_module_function("Matrix4x4", "from_axes",                   matrix4x4_from_axes);
	env.load_module_function("Matrix4x4", "add",                         matrix4x4_add);
	env.load_module_function("Matrix4x4", "subtract",                    matrix4x4_subtract);
	env.load_module_function("Matrix4x4", "multiply",                    matrix4x4_multiply);
	env.load_module_function("Matrix4x4", "transpose",                   matrix4x4_transpose);
	env.load_module_function("Matrix4x4", "determinant",                 matrix4x4_determinant);
	env.load_module_function("Matrix4x4", "invert",                      matrix4x4_invert);
	env.load_module_function("Matrix4x4", "x",                           matrix4x4_x);
	env.load_module_function("Matrix4x4", "y",                           matrix4x4_y);
	env.load_module_function("Matrix4x4", "z",                           matrix4x4_z);
	env.load_module_function("Matrix4x4", "set_x",                       matrix4x4_set_x);
	env.load_module_function("Matrix4x4", "set_y",                       matrix4x4_set_y);
	env.load_module_function("Matrix4x4", "set_z",                       matrix4x4_set_z);
	env.load_module_function("Matrix4x4", "translation",                 matrix4x4_translation);
	env.load_module_function("Matrix4x4", "set_translation",             matrix4x4_set_translation);
	env.load_module_function("Matrix4x4", "rotation",                    matrix4x4_rotation);
	env.load_module_function("Matrix4x4", "set_rotation",                matrix4x4_set_rotation);
	env.load_module_function("Matrix4x4", "identity",                    matrix4x4_identity);
	env.load_module_function("Matrix4x4", "to_string",                   matrix4x4_to_string);

	env.load_module_constructor("Matrix4x4", matrix4x4_ctor);

	env.load_module_function("Matrix4x4Box", "new",        matrix4x4box_new);
	env.load_module_function("Matrix4x4Box", "store",      matrix4x4box_store);
	env.load_module_function("Matrix4x4Box", "unbox",      matrix4x4box_unbox);
	env.load_module_function("Matrix4x4Box", "__tostring", matrix4x4box_tostring);

	env.load_module_constructor("Matrix4x4Box", matrix4x4box_ctor);

	env.load_module_function("Quaternion", "new",                quaternion_new);
	env.load_module_function("Quaternion", "negate",             quaternion_negate);
	env.load_module_function("Quaternion", "identity",           quaternion_identity);
	env.load_module_function("Quaternion", "multiply",           quaternion_multiply);
	env.load_module_function("Quaternion", "multiply_by_scalar", quaternion_multiply_by_scalar);
	env.load_module_function("Quaternion", "length",             quaternion_length);
	env.load_module_function("Quaternion", "normalize",          quaternion_normalize);
	env.load_module_function("Quaternion", "conjugate",          quaternion_conjugate);
	env.load_module_function("Quaternion", "inverse",            quaternion_inverse);
	env.load_module_function("Quaternion", "power",              quaternion_power);
	env.load_module_function("Quaternion", "elements",           quaternion_elements);
	env.load_module_function("Quaternion", "look",               quaternion_look);
	env.load_module_function("Quaternion", "right",              quaternion_right);
	env.load_module_function("Quaternion", "up",                 quaternion_up);
	env.load_module_function("Quaternion", "forward",            quaternion_forward);

	env.load_module_constructor("Quaternion", quaternion_ctor);

	env.load_module_function("QuaternionBox", "new",        quaternionbox_new);
	env.load_module_function("QuaternionBox", "store",      quaternionbox_store);
	env.load_module_function("QuaternionBox", "unbox",      quaternionbox_unbox);
	env.load_module_function("QuaternionBox", "__tostring", quaternionbox_tostring);

	env.load_module_constructor("QuaternionBox", quaternionbox_ctor);

	env.load_module_function("Color4", "new", color4_new);
	env.load_module_constructor("Color4",     color4_ctor);

	env.load_module_function("Lightuserdata_mt", "__add",      lightuserdata_add);
	env.load_module_function("Lightuserdata_mt", "__sub",      lightuserdata_sub);
	env.load_module_function("Lightuserdata_mt", "__mul",      lightuserdata_mul);
	env.load_module_function("Lightuserdata_mt", "__div",      lightuserdata_div);
	env.load_module_function("Lightuserdata_mt", "__unm",      lightuserdata_unm);
	env.load_module_function("Lightuserdata_mt", "__index",    lightuserdata_index);
	env.load_module_function("Lightuserdata_mt", "__newindex", lightuserdata_newindex);
}

} // namespace crown<|MERGE_RESOLUTION|>--- conflicted
+++ resolved
@@ -61,19 +61,12 @@
 static int math_ray_obb_intersection(lua_State* L)
 {
 	LuaStack stack(L);
-<<<<<<< HEAD
-	stack.push_float(ray_obb_intersection(stack.get_vector3(1)
-		, stack.get_vector3(2)
-		, stack.get_matrix4x4(3)
-		, stack.get_vector3(4)));
-=======
 	const float t = ray_obb_intersection(stack.get_vector3(1)
 		, stack.get_vector3(2)
 		, stack.get_matrix4x4(3)
 		, stack.get_vector3(4)
 		);
 	stack.push_float(t);
->>>>>>> 04c1cd9e
 	return 1;
 }
 
