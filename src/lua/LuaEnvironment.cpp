--- conflicted
+++ resolved
@@ -1,8 +1,3 @@
-<<<<<<< HEAD
-#include "Device.h"
-#include "Assert.h"
-#include "Log.h"
-=======
 /*
 Copyright (c) 2013 Daniele Bartolini, Michele Rossi
 Copyright (c) 2012 Daniele Bartolini, Simone Boscaratto
@@ -29,7 +24,10 @@
 OTHER DEALINGS IN THE SOFTWARE.
 */
 
->>>>>>> b4b40f9f
+
+#include "Device.h"
+#include "Assert.h"
+#include "Log.h"
 #include "LuaEnvironment.h"
 
 namespace crown
