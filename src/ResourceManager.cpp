--- conflicted
+++ resolved
@@ -346,13 +346,6 @@
 	{
 		return TextResource::load(m_resource_allocator, m_resource_bundle, name);
 	}
-<<<<<<< HEAD
-=======
-	else if (name.type == SCRIPT_TYPE)
-	{
-		return ScriptResource::load(m_resource_allocator, m_resource_bundle, name);
-	}
->>>>>>> b73139de
 
 	return NULL;
 }
