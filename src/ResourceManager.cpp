--- conflicted
+++ resolved
@@ -38,12 +38,8 @@
 #include "FileStream.h"
 #include "TextResource.h"
 #include "TextureResource.h"
-<<<<<<< HEAD
-#include "ScriptResource.h"
 #include "VertexShaderResource.h"
 #include "PixelShaderResource.h"
-=======
->>>>>>> b2b81c3e
 
 namespace crown
 {
@@ -348,11 +344,6 @@
 	{
 		return TextResource::load(m_resource_allocator, m_resource_archive, name);
 	}
-<<<<<<< HEAD
-	else if (name.type == SCRIPT_TYPE)
-	{
-		return ScriptResource::load(m_resource_allocator, m_resource_archive, name);
-	}
 	else if (name.type == VERTEX_SHADER_TYPE)
 	{
 		return VertexShaderResource::load(m_resource_allocator, m_resource_archive, name);
@@ -361,8 +352,6 @@
 	{
 		return PixelShaderResource::load(m_resource_allocator, m_resource_archive, name);
 	}
-=======
->>>>>>> b2b81c3e
 
 	return NULL;
 }
@@ -378,11 +367,6 @@
 	{
 		TextResource::unload(m_resource_allocator, resource);
 	}
-<<<<<<< HEAD
-	else if (name.type == SCRIPT_TYPE)
-	{
-		ScriptResource::unload(m_resource_allocator, resource);
-	}
 	else if (name.type == VERTEX_SHADER_TYPE)
 	{
 		VertexShaderResource::unload(m_resource_allocator, resource);
@@ -391,8 +375,6 @@
 	{
 		PixelShaderResource::unload(m_resource_allocator, resource);
 	}
-=======
->>>>>>> b2b81c3e
 
 	return;
 }
@@ -408,11 +390,6 @@
 	{
 		TextResource::online(resource);
 	}
-<<<<<<< HEAD
-	else if (name.type == SCRIPT_TYPE)
-	{
-		ScriptResource::online(resource);
-	}
 	else if (name.type == VERTEX_SHADER_TYPE)
 	{
 		VertexShaderResource::online(resource);
@@ -421,9 +398,6 @@
 	{
 		PixelShaderResource::online(resource);
 	}
-=======
-
->>>>>>> b2b81c3e
 
 	m_resources_mutex.lock();
 
