--- conflicted
+++ resolved
@@ -8,15 +8,10 @@
 	TextureResource.cpp
 	TextResource.cpp
 	FontResource.cpp
-<<<<<<< HEAD
 	VertexShaderResource.cpp
 	PixelShaderResource.cpp
-	ArchiveResourceArchive.cpp
-	FileResourceArchive.cpp
-=======
 	ArchiveBundle.cpp
 	FileBundle.cpp
->>>>>>> f57405d6
 
 	FPSSystem.cpp
 	JSONParser.cpp
@@ -37,15 +32,10 @@
 	TextureResource.h
 	TextResource.h
 	FontResource.h
-<<<<<<< HEAD
 	VertexShaderResource.h
 	PixelShaderResource.h
-	ArchiveResourceArchive.h
-	FileResourceArchive.h
-=======
 	ArchiveBundle.h
 	FileBundle.h
->>>>>>> f57405d6
 
 	FPSSystem.h
 	JSONParser.h
