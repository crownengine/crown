set (SRC
	Camera.cpp
	Device.cpp
	EventBuffer.cpp
	Filesystem.cpp
	Font.cpp
	Image.cpp
	Log.cpp
	Material.cpp
	MovableCamera.cpp
	Pixel.cpp
	ResourceManager.cpp
	ResourceLoader.cpp
	ResourceArchive.cpp
	Skybox.cpp
	Terrain.cpp
	TextRenderer.cpp
	World.cpp
	TextureResource.cpp
	
	TextResource.cpp
)

set (HEADERS
	Camera.h
	Config.h
	Crown.h
	Data.h
	Device.h
	EventBuffer.h
	Filesystem.h
	Font.h
	Glyph.h
	Image.h
	Log.h
	Material.h
	MovableCamera.h
	Pixel.h
	Resource.h
	ResourceManager.h
	ResourceLoader.h
	ResourceArchive.h
	Skybox.h
	Terrain.h
	TextRenderer.h
	TextureResource.h
	World.h
	
	TextResource.h
)

set (CORE_SRC
)

set (CORE_HEADERS
	core/Types.h
	core/VertexData.h
<<<<<<< HEAD
	core/WithProperties.h
	core/Args.h
=======
>>>>>>> 8415d4c5
)

set (BV_SRC
	core/bv/Circle.cpp
	core/bv/Frustum.cpp
	core/bv/Rect.cpp
)

set (BV_HEADERS
	core/bv/Box.h
	core/bv/Circle.h
	core/bv/Frustum.h
	core/bv/Rect.h
	core/bv/Sphere.h
)

set (CONTAINERS_SRC
	core/containers/Generic.cpp
)

set (CONTAINERS_HEADERS
	core/containers/Queue.h
	core/containers/Dictionary.h
	core/containers/Generic.h
	core/containers/List.h
	core/containers/RBTree.h
)

set (MATH_SRC
	core/math/Color4.cpp
	core/math/Mat3.cpp
	core/math/Mat4.cpp
	core/math/MathUtils.cpp
	core/math/Plane.cpp
	core/math/Point2.cpp
	core/math/Quat.cpp
	core/math/Shape.cpp
	core/math/Vec2.cpp
	core/math/Vec3.cpp
	core/math/Vec4.cpp
)

set (MATH_HEADERS
	core/math/Color4.h
	core/math/Interpolation.h
	core/math/Intersection.h
	core/math/Mat3.h
	core/math/Mat4.h
	core/math/MathUtils.h
	core/math/Plane.h
	core/math/Point2.h
	core/math/Quat.h
	core/math/Random.h
	core/math/Ray.h
	core/math/Shape.h
	core/math/Triangle.h
	core/math/Vec2.h
	core/math/Vec3.h
	core/math/Vec4.h
)

set (STREAMS_SRC
	core/streams/FileStream.cpp
	core/streams/MemoryStream.cpp
	core/streams/Stream.cpp
	
	core/streams/BinaryReader.cpp
	core/streams/BinaryWriter.cpp
	core/streams/TextReader.cpp
	core/streams/TextWriter.cpp
)

set (STREAMS_HEADERS
	core/streams/FileStream.h
	core/streams/MemoryStream.h
	core/streams/NullStream.h
	core/streams/Stream.h

	core/streams/BinaryReader.h
	core/streams/BinaryWriter.h
	core/streams/TextReader.h
	core/streams/TextWriter.h
)

set (STRINGS_SRC
)

set (STRINGS_HEADERS
	core/strings/Path.h
	core/strings/String.h
	core/strings/Hash.h
)

set (MEM_SRC
	core/mem/MallocAllocator.cpp
)

set (MEM_HEADERS
	core/mem/Memory.h
	core/mem/Allocator.h
	core/mem/MallocAllocator.h
)

set (COMPRESSORS_SRC
	core/compressors/ZipCompressor.cpp
)

set (COMPRESSORS_HEADERS
	core/compressors/Compressor.h
	core/compressors/ZipCompressor.h
)

set (INPUT_SRC
	input/EventDispatcher.cpp
	input/InputManager.cpp
)

set (INPUT_HEADERS
	input/EventDispatcher.h
	input/InputManager.h
	input/Keyboard.h
	input/KeyCode.h
	input/Mouse.h
	input/Touch.h
)

set (RENDERERS_SRC
	renderers/Renderer.cpp
)

set (RENDERERS_HEADERS
	renderers/Renderer.h
	renderers/IndexBuffer.h
	renderers/VertexBuffer.h
	renderers/OcclusionQuery.h
)

set (GL_SRC
	renderers/gl/GLIndexBuffer.cpp
	renderers/gl/GLOcclusionQuery.cpp
	renderers/gl/GLRenderer.cpp
	renderers/gl/GLTexture.cpp
	renderers/gl/GLTextureManager.cpp
	renderers/gl/GLUtils.cpp
	renderers/gl/GLVertexBuffer.cpp
)

set (GL_HEADERS
	renderers/gl/GLIndexBuffer.h
	renderers/gl/GLOcclusionQuery.h
	renderers/gl/GLRenderer.h
	renderers/gl/GLTexture.h
	renderers/gl/GLTextureManager.h
	renderers/gl/GLUtils.h
	renderers/gl/GLVertexBuffer.h
)

set (OS_HEADERS
	os/OS.h
)

set (OS_SRC
	os/OS.cpp
)

set (LINUX_SRC
#	EGLRenderWindow.cpp
	os/linux/GLXRenderWindow.cpp
	os/linux/LinuxOS.cpp
	os/linux/Input.cpp
	os/linux/LinuxTCPSocket.cpp
	os/linux/LinuxUDPSocket.cpp	
	os/linux/File.cpp
)

set (LINUX_HEADERS
	os/linux/File.h
#	os/linux/EGLRenderWindow.h
)

set (WIN_SRC
#	os/win/WinTCPSocket.cpp
#	os/win/WinUDPSocket.cpp
)

set (NETWORK_SRC
	network/BitMessage.cpp
	network/AsyncConnection.cpp
	network/PacketQueue.h
)

set (NETWORK_HEADERS
	network/BitMessage.h
	network/AsyncConnection.h
	network/PacketQueue.h
)

set (SOURCES
	${SRC}
	${INCLUDES}
	${CORE_SRC}
	${CORE_HEADERS}
	${BV_SRC}
	${BV_HEADERS}
	${CONTAINERS_SRC}
	${CONTAINERS_HEADERS}
	${MATH_SRC}
	${MATH_HEADERS}
	${STREAMS_SRC}
	${STREAMS_HEADERS}
	${MEM_SRC}
	${MEM_HEADERS}
	${COMPRESSORS_SRC}
	${COMPRESSORS_HEADERS}
	${INPUT_SRC}
	${INPUT_HEADERS}

	${OS_SRC}
	${OS_HEADERS}
	${LINUX_SRC}
	${LINUX_HEADERS}
	${WIN_SRC}
	${NETWORK_SRC}
	${NETWORK_HEADERS}

	${RENDERERS_SRC}
	${RENDERERS_HEADERS}

	${GL_SRC}
	${GL_HEADERS}
)

link_libraries(X11 GL GLEW Xrandr rt z)
add_library(crown STATIC ${SOURCES})<|MERGE_RESOLUTION|>--- conflicted
+++ resolved
@@ -55,11 +55,7 @@
 set (CORE_HEADERS
 	core/Types.h
 	core/VertexData.h
-<<<<<<< HEAD
-	core/WithProperties.h
 	core/Args.h
-=======
->>>>>>> 8415d4c5
 )
 
 set (BV_SRC
