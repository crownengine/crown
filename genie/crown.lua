--- conflicted
+++ resolved
@@ -177,7 +177,6 @@
 				"xinput",
 			}
 
-<<<<<<< HEAD
 		if _OPTIONS["with-physx"] then
 			local function includedirs_physx(prefix)
 				includedirs {
@@ -195,20 +194,12 @@
 					prefix .. "Include/physxvisualdebuggersdk",
 					prefix .. "Include/pvd",
 					prefix .. "Include/pxtask",
-					prefix .. "Include/RepX",
-					prefix .. "Include/RepXUpgrader",
 					prefix .. "Include/vehicle",
 				}
 			end
 
 			local function links_physx(config, os, platform)
 				if os == "linux" then
-					if config == "CHECKED" or config == "PROFILE" then
-						linkoptions {
-							"-rdynamic",
-						}
-					end
-
 					linkoptions {
 						"-Wl,--start-group $(addprefix -l," ..
 						"	PhysX3"                   .. config .. "_" .. platform ..
@@ -216,10 +207,6 @@
 						"	PhysX3Cooking"            .. config .. "_" .. platform ..
 						"	PhysX3CharacterKinematic" .. config .. "_" .. platform ..
 						"	PhysX3Extensions"         .. config ..
-						"	PhysX3Vehicle"            .. config ..
-						"	PhysXProfileSDK"          .. config ..
-						"	PhysXVisualDebuggerSDK"   .. config ..
-						"	PxTask"                   .. config ..
 						") -Wl,--end-group"
 					}
 				end
@@ -247,78 +234,13 @@
 
 				if os == "windows" then
 					links {
-						"PhysX3CharacterKinematic" .. config .. "_" .. platform,
 						"PhysX3"                   .. config .. "_" .. platform,
 						"PhysX3Common"             .. config .. "_" .. platform,
 						"PhysX3Cooking"            .. config .. "_" .. platform,
+						"PhysX3CharacterKinematic" .. config .. "_" .. platform,
 						"PhysX3Extensions",
 					}
 				end
-=======
-		-- PhysX
-		local function includedirs_physx(prefix)
-			includedirs {
-				prefix .. "Include",
-				prefix .. "Include/common",
-				prefix .. "Include/characterkinematic",
-				prefix .. "Include/cloth",
-				prefix .. "Include/common",
-				prefix .. "Include/cooking",
-				prefix .. "Include/extensions",
-				prefix .. "Include/foundation",
-				prefix .. "Include/geometry",
-				prefix .. "Include/particles",
-				prefix .. "Include/physxprofilesdk",
-				prefix .. "Include/physxvisualdebuggersdk",
-				prefix .. "Include/pvd",
-				prefix .. "Include/pxtask",
-				prefix .. "Include/vehicle",
-			}
-		end
-
-		local function links_physx(config, os, platform)
-			if os == "linux" then
-				linkoptions {
-					"-Wl,--start-group $(addprefix -l," ..
-					"	PhysX3"                   .. config .. "_" .. platform ..
-					"	PhysX3Common"             .. config .. "_" .. platform ..
-					"	PhysX3Cooking"            .. config .. "_" .. platform ..
-					"	PhysX3CharacterKinematic" .. config .. "_" .. platform ..
-					"	PhysX3Extensions"         .. config ..
-					") -Wl,--end-group"
-				}
-			end
-
-			if os == "android" then
-				linkoptions {
-					"-Wl,--start-group $(addprefix -l," ..
-					"	LowLevelCloth"            .. config ..
-					"	PhysX3 "                  .. config ..
-					"	PhysX3Common"             .. config ..
-					"	PxTask"                   .. config ..
-					"	LowLevel"                 .. config ..
-					"	PhysX3CharacterKinematic" .. config ..
-					"	PhysX3Cooking"            .. config ..
-					"	PhysX3Extensions"         .. config ..
-					"	PhysX3Vehicle"            .. config ..
-					"	PhysXProfileSDK"          .. config ..
-					"	PhysXVisualDebuggerSDK"   .. config ..
-					"	PvdRuntime"               .. config ..
-					"	SceneQuery"               .. config ..
-					"	SimulationController"     .. config ..
-					") -Wl,--end-group"
-				}
-			end
-
-			if os == "windows" then
-				links {
-					"PhysX3"                   .. config .. "_" .. platform,
-					"PhysX3Common"             .. config .. "_" .. platform,
-					"PhysX3Cooking"            .. config .. "_" .. platform,
-					"PhysX3CharacterKinematic" .. config .. "_" .. platform,
-					"PhysX3Extensions",
-				}
->>>>>>> e5286333
 			end
 
 			configuration { "android*" }
@@ -357,31 +279,17 @@
 					"$(PHYSX_SDK_WINDOWS)/Lib/win64",
 				}
 
-<<<<<<< HEAD
 			configuration { "x32", "debug", "linux-*" }
+				links_physx("DEBUG", "linux", "x86")
+
+			configuration { "x64", "debug", "linux-*" }
+				links_physx("DEBUG", "linux", "x64")
+
+			configuration { "x32", "development", "linux-*" }
 				links_physx("CHECKED", "linux", "x86")
 
-			configuration { "x64", "debug", "linux-*" }
+			configuration { "x64", "development", "linux-*" }
 				links_physx("CHECKED", "linux", "x64")
-
-			configuration { "x32", "development", "linux-*" }
-				links_physx("PROFILE", "linux", "x86")
-
-			configuration { "x64", "development", "linux-*" }
-				links_physx("PROFILE", "linux", "x64")
-=======
-		configuration { "x32", "debug", "linux-*" }
-			links_physx("DEBUG", "linux", "x86")
-
-		configuration { "x64", "debug", "linux-*" }
-			links_physx("DEBUG", "linux", "x64")
-
-		configuration { "x32", "development", "linux-*" }
-			links_physx("CHECKED", "linux", "x86")
-
-		configuration { "x64", "development", "linux-*" }
-			links_physx("CHECKED", "linux", "x64")
->>>>>>> e5286333
 
 			configuration { "x32", "release", "linux-*" }
 				links_physx("", "linux", "x86")
@@ -389,48 +297,26 @@
 			configuration { "x64", "release", "linux-*" }
 				links_physx("", "linux", "x64")
 
-<<<<<<< HEAD
 			configuration { "debug", "android-arm" }
+				links_physx("DEBUG", "android", "")
+
+			configuration { "development", "android-arm" }
 				links_physx("CHECKED", "android", "")
-
-			configuration { "development", "android-arm" }
-				links_physx("PROFILE", "android", "")
-=======
-		configuration { "debug", "android-arm" }
-			links_physx("DEBUG", "android", "")
-
-		configuration { "development", "android-arm" }
-			links_physx("CHECKED", "android", "")
->>>>>>> e5286333
 
 			configuration { "release", "android-arm" }
 				links_physx("", "android", "")
 
-<<<<<<< HEAD
 			configuration { "debug", "x32", "vs*"}
+				links_physx("DEBUG", "windows", "x86")
+
+			configuration { "debug", "x64", "vs*" }
+				links_physx("DEBUG", "windows", "x64")
+
+			configuration { "development", "x32", "vs*" }
 				links_physx("CHECKED", "windows", "x86")
 
-			configuration { "debug", "x64", "vs*" }
+			configuration { "development", "x64", "vs*" }
 				links_physx("CHECKED", "windows", "x64")
-
-			configuration { "development", "x32", "vs*" }
-				links_physx("PROFILE", "windows", "x86")
-
-			configuration { "development", "x64", "vs*" }
-				links_physx("PROFILE", "windows", "x64")
-=======
-		configuration { "debug", "x32", "vs*"}
-			links_physx("DEBUG", "windows", "x86")
-
-		configuration { "debug", "x64", "vs*" }
-			links_physx("DEBUG", "windows", "x64")
-
-		configuration { "development", "x32", "vs*" }
-			links_physx("CHECKED", "windows", "x86")
-
-		configuration { "development", "x64", "vs*" }
-			links_physx("CHECKED", "windows", "x64")
->>>>>>> e5286333
 
 			configuration { "release", "x32", "vs*" }
 				links_physx("", "windows", "x86")
