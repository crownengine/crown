--- conflicted
+++ resolved
@@ -29,7 +29,6 @@
 	${CMAKE_SOURCE_DIR}/src/lua
 
 	${CMAKE_SOURCE_DIR}/game
-	${CMAKE_SOURCE_DIR}/lua
 )
 
 # always debug mode for now
@@ -44,23 +43,15 @@
 	set (CROWN_THIRD ${CMAKE_SOURCE_DIR}/third/x86_64)
 endif (CROWN_ARCH MATCHES "x86_64")
 
-<<<<<<< HEAD
 if (CROWN_ARCH MATCHES "win64")
 	set (CROWN_THIRD ${CMAKE_SOURCE_DIR}/third/win64)
 endif (CROWN_ARCH MATCHES "win64")
 
-=======
->>>>>>> ee4ded5e
 if (CROWN_ARCH MATCHES "ARMv7")
 	set (CROWN_THIRD ${CMAKE_SOURCE_DIR}/third/ARMv7)
 endif (CROWN_ARCH MATCHES "ARMv7")
 
-<<<<<<< HEAD
 set (CROWN_THIRD_INCLUDES
-=======
-
-set (CROWN_LUAJIT_INCLUDES
->>>>>>> ee4ded5e
 	${CROWN_THIRD}/luajit/include/luajit-2.0
 )
 
@@ -92,7 +83,6 @@
 
 # add build directories
 add_subdirectory(src)
-add_subdirectory(lua)
 add_subdirectory(${CROWN_THIRD})
 
 if (CROWN_BUILD_TOOLS)
