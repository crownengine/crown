cmake_minimum_required(VERSION 2.8)

project(crown)

set (CROWN_VERSION_MAJOR 0)
set (CROWN_VERSION_MINOR 1)
set (CROWN_VERSION_MICRO 0)

option (CROWN_USE_FLOAT "Whether to use float or double for representing real numbers." ON)
option (CROWN_BUILD_OPENGL "Whether to build the OpenGL renderer or not." ON)
option (CROWN_BUILD_OPENGLES "Whether to build the OpenGL|ES 1.0 renderer or not." OFF)
option (CROWN_BUILD_SAMPLES "Whether to build the samples" ON)
option (CROWN_BUILD_TOOLS "Whether to build the tools" ON)
option (CROWN_BUILD_TESTS "Whether to build unit tests" ON)

set (INCLUDES
	${CMAKE_SOURCE_DIR}/src
	${CMAKE_SOURCE_DIR}/src/core
	${CMAKE_SOURCE_DIR}/src/core/bv
	${CMAKE_SOURCE_DIR}/src/core/containers
	${CMAKE_SOURCE_DIR}/src/core/math
	${CMAKE_SOURCE_DIR}/src/core/mem
	${CMAKE_SOURCE_DIR}/src/core/compressors
	${CMAKE_SOURCE_DIR}/src/core/streams
	${CMAKE_SOURCE_DIR}/src/core/strings
	${CMAKE_SOURCE_DIR}/src/core/threads
	${CMAKE_SOURCE_DIR}/src/core/settings
	${CMAKE_SOURCE_DIR}/src/os
	${CMAKE_SOURCE_DIR}/src/os/linux
	${CMAKE_SOURCE_DIR}/src/input
	${CMAKE_SOURCE_DIR}/src/renderers
	${CMAKE_SOURCE_DIR}/src/network

	${CMAKE_SOURCE_DIR}/game
)

include_directories(${INCLUDES})
add_definitions(-pipe -ansi -W -Wall -Wextra -Wno-long-long -pedantic -fPIC -g -pg)

# detect operating system
if (${CMAKE_SYSTEM_NAME} MATCHES "Linux")
	set(LINUX 1)
	add_subdirectory(src/os/linux)
endif (${CMAKE_SYSTEM_NAME} MATCHES "Linux")

if (${CMAKE_SYSTEM_NAME} MATCHES "Windows")
	set (WINDOWS 1)
	add_subdirectory(src/os/win)
endif (${CMAKE_SYSTEM_NAME} MATCHES "Windows")

#detect architecture
if (CROWN_ARCH MATCHES "x86")
	set (CROWN_THIRD third/x86)
endif (CROWN_ARCH MATCHES "x86")

if (CROWN_ARCH MATCHES "x86_64")
	set (CROWN_THIRD third/x86_64)
endif (CROWN_ARCH MATCHES "x86_64")

add_subdirectory(${CROWN_THIRD})

# add build directories
add_subdirectory(src)

if (CROWN_BUILD_OPENGL)
	add_subdirectory(src/renderers/gl)
endif (CROWN_BUILD_OPENGL)

if (CROWN_BUILD_OPENGLES)
	add_subdirectory(src/renderers/gles)
endif (CROWN_BUILD_OPENGLES)

if (CROWN_BUILD_TOOLS)
	add_subdirectory(tools)
endif (CROWN_BUILD_TOOLS)

if (CROWN_BUILD_SAMPLES)
	add_subdirectory(samples)
endif (CROWN_BUILD_SAMPLES)

if (CROWN_BUILD_TESTS)
	add_subdirectory(tests)
endif (CROWN_BUILD_TESTS)



<<<<<<< HEAD
add_subdirectory(${CROWN_THIRD})
=======

>>>>>>> f6b2f684
<|MERGE_RESOLUTION|>--- conflicted
+++ resolved
@@ -81,11 +81,3 @@
 if (CROWN_BUILD_TESTS)
 	add_subdirectory(tests)
 endif (CROWN_BUILD_TESTS)
-
-
-
-<<<<<<< HEAD
-add_subdirectory(${CROWN_THIRD})
-=======
-
->>>>>>> f6b2f684
