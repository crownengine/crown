UNAME := $(shell uname)
ifeq ($(UNAME), $(filter $(UNAME), Linux))
	OS=linux
else
	OS=windows
endif

PREMAKE=bin/$(OS)/premake4

luajit-linux32:
	make -R -C third/luajit CC="gcc -m32"
luajit-linux64:
	make -R -C third/luajit
luajit-windows32:
	cd third/luajit/src && msvcbuild
luajit-windows64:
	cd third/luajit/src && msvcbuild
luajit-arm:
	make -R -C third/luajit HOST_CC="gcc -m32" \
	CROSS=$(ANDROID_NDK_ARM)/bin/arm-linux-androideabi- \
	TARGET_FLAGS="--sysroot $(ANDROID_NDK_ROOT)/platforms/android-14/arch-arm \
		-march=armv7-a -mfloat-abi=softfp -Wl,--fix-cortex-a8"
luajit-clean:
	make -R -C third/luajit clean

<<<<<<< HEAD
bgfx-linux32:
	make -R -C third/bgfx && make -R -C third/bgfx linux-release32
bgfx-linux64:
	make -R -C third/bgfx linux-release64
bgfx-android-arm:
	make -R -C third/bgfx && make -R -C third/bgfx android-arm-release
bgfx-clean:
	make -R -C third/bgfx clean

deps-linux32: luajit-linux32 bgfx-linux32
deps-linux64: luajit-linux64 bgfx-linux64
deps-android-arm: luajit-arm bgfx-android-arm
deps-clean: luajit-clean bgfx-clean

=======
>>>>>>> f2050917
linux-build:
	$(PREMAKE) --file=premake/premake4.lua --compiler=linux-gcc gmake
linux-debug32: deps-linux32 linux-build
	make -R -C .build/linux config=debug32
linux-development32: deps-linux32 linux-build
	make -R -C .build/linux config=development32
linux-release32: deps-linux32 linux-build
	make -R -C .build/linux config=release32
linux-debug64: deps-linux64 linux-build
	make -R -C .build/linux config=debug64
linux-development64: deps-linux64 linux-build	
	make -R -C .build/linux config=development64
linux-release64: deps-linux64 linux-build
	make -R -C .build/linux config=release64
linux: linux-debug32 linux-development32 linux-release32 linux-debug64 linux-development64 linux-release64


android-build:
	$(PREMAKE) --file=premake/premake4.lua --compiler=android gmake
android-debug: deps-android-arm android-build
	make -R -C .build/android config=debug
android-development: deps-android-arm android-build
	make -R -C .build/android config=development
android-release: deps-android-arm android-build
	make -R -C .build/android config=release
android: android-debug android-development android-release

windows-build:
	$(PREMAKE) --file=premake\premake4.lua vs2008
windows-debug32: windows-build
	devenv .build/windows/crown.sln /Build "debug|x32"
windows-development32: windows-build
	devenv .build/windows/crown.sln /Build "development|x32"
windows-release32: windows-build
	devenv .build/windows/crown.sln /Build "release|x32"
windows-debug64: windows-build
	devenv .build/windows/crown.sln /Build "debug|x64"
windows-development64: windows-build
	devenv .build/windows/crown.sln /Build "development|x64"
windows-release64: windows-build
	devenv .build/windows/crown.sln /Build "release|x64"

# docs:
# 	doxygen premake/crown.doxygen
# 	# markdown README.md > .build/docs/readme.html

clean: deps-clean
	@echo Cleaning...
	@rm -rf .build
	@rm -rf .installation


starter:	
	xbuild /p:OutputPath=$(CROWN_INSTALL_DIR)/tools tools/gui/starter/starter.sln
console:
	xbuild /p:OutputPath=$(CROWN_INSTALL_DIR)/tools tools/gui/console/console.sln
tools: starter console
<|MERGE_RESOLUTION|>--- conflicted
+++ resolved
@@ -23,7 +23,6 @@
 luajit-clean:
 	make -R -C third/luajit clean
 
-<<<<<<< HEAD
 bgfx-linux32:
 	make -R -C third/bgfx && make -R -C third/bgfx linux-release32
 bgfx-linux64:
@@ -38,8 +37,6 @@
 deps-android-arm: luajit-arm bgfx-android-arm
 deps-clean: luajit-clean bgfx-clean
 
-=======
->>>>>>> f2050917
 linux-build:
 	$(PREMAKE) --file=premake/premake4.lua --compiler=linux-gcc gmake
 linux-debug32: deps-linux32 linux-build
